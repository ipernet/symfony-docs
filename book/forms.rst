.. index::
   single: Forms

Forms
=====

Dealing with HTML forms is one of the most common - and challenging - tasks for
a web developer. Symfony integrates a Form component that makes dealing with
forms easy. In this chapter, you'll build a complex form from the ground up,
learning the most important features of the form library along the way.

.. note::

   The Symfony Form component is a standalone library that can be used outside
   of Symfony projects. For more information, see the
   :doc:`Form component documentation </components/form/introduction>` on
   GitHub.

.. index::
   single: Forms; Create a simple form

Creating a Simple Form
----------------------

Suppose you're building a simple todo list application that will need to
display "tasks". Because your users will need to edit and create tasks, you're
going to need to build a form. But before you begin, first focus on the generic
``Task`` class that represents and stores the data for a single task::

    // src/AppBundle/Entity/Task.php
    namespace AppBundle\Entity;

    class Task
    {
        protected $task;
        protected $dueDate;

        public function getTask()
        {
            return $this->task;
        }

        public function setTask($task)
        {
            $this->task = $task;
        }

        public function getDueDate()
        {
            return $this->dueDate;
        }

        public function setDueDate(\DateTime $dueDate = null)
        {
            $this->dueDate = $dueDate;
        }
    }

This class is a "plain-old-PHP-object" because, so far, it has nothing
to do with Symfony or any other library. It's quite simply a normal PHP object
that directly solves a problem inside *your* application (i.e. the need to
represent a task in your application). Of course, by the end of this chapter,
you'll be able to submit data to a ``Task`` instance (via an HTML form), validate
its data, and persist it to the database.

.. index::
   single: Forms; Create a form in a controller

Building the Form
~~~~~~~~~~~~~~~~~

Now that you've created a ``Task`` class, the next step is to create and
render the actual HTML form. In Symfony, this is done by building a form
object and then rendering it in a template. For now, this can all be done
from inside a controller::

    // src/AppBundle/Controller/DefaultController.php
    namespace AppBundle\Controller;

    use Symfony\Bundle\FrameworkBundle\Controller\Controller;
    use AppBundle\Entity\Task;
    use Symfony\Component\HttpFoundation\Request;

    class DefaultController extends Controller
    {
        public function newAction(Request $request)
        {
            // create a task and give it some dummy data for this example
            $task = new Task();
            $task->setTask('Write a blog post');
            $task->setDueDate(new \DateTime('tomorrow'));

            $form = $this->createFormBuilder($task)
                ->add('task', 'text')
                ->add('dueDate', 'date')
                ->add('save', 'submit', array('label' => 'Create Task'))
                ->getForm();

            return $this->render('Default/new.html.twig', array(
                'form' => $form->createView(),
            ));
        }
    }

.. tip::

   This example shows you how to build your form directly in the controller.
   Later, in the ":ref:`book-form-creating-form-classes`" section, you'll learn
   how to build your form in a standalone class, which is recommended as
   your form becomes reusable.

Creating a form requires relatively little code because Symfony form objects
are built with a "form builder". The form builder's purpose is to allow you
to write simple form "recipes", and have it do all the heavy-lifting of actually
building the form.

In this example, you've added two fields to your form - ``task`` and ``dueDate`` -
corresponding to the ``task`` and ``dueDate`` properties of the ``Task`` class.
You've also assigned each a "type" (e.g. ``text``, ``date``), which, among
other things, determines which HTML form tag(s) is rendered for that field.

Finally, you added a submit button with a custom label for submitting the form to
the server.

.. versionadded:: 2.3
    Support for submit buttons was introduced in Symfony 2.3. Before that, you had
    to add buttons to the form's HTML manually.

Symfony comes with many built-in types that will be discussed shortly
(see :ref:`book-forms-type-reference`).

.. index::
  single: Forms; Basic template rendering

Rendering the Form
~~~~~~~~~~~~~~~~~~

Now that the form has been created, the next step is to render it. This is
done by passing a special form "view" object to your template (notice the
``$form->createView()`` in the controller above) and using a set of form
helper functions:

.. configuration-block::

    .. code-block:: html+jinja

        {# app/Resources/views/Default/new.html.twig #}
        {{ form_start(form) }}
        {{ form_widget(form) }}
        {{ form_end(form) }}

    .. code-block:: html+php

        <!-- app/Resources/views/Default/new.html.php -->
        <?php echo $view['form']->start($form) ?>
        <?php echo $view['form']->widget($form) ?>
        <?php echo $view['form']->end($form) ?>

.. image:: /images/book/form-simple.png
    :align: center

.. note::

    This example assumes that you submit the form in a "POST" request and to
    the same URL that it was displayed in. You will learn later how to
    change the request method and the target URL of the form.

That's it! Just three lines are needed to render the complete form:

* ``form_start(form)`` - Renders the start tag of the form, including the
  correct enctype attribute when using file uploads;

* ``form_widget(form)`` - Renders all of the fields, which includes the field
  element itself, a label and any validation error messages for the field;

* ``form_end()`` - Renders the end tag of the form and any fields that have not
  yet been rendered, in case you rendered each field yourself. This is useful
  for rendering hidden fields and taking advantage of the automatic
  :ref:`CSRF Protection <forms-csrf>`.

.. seealso::

    As easy as this is, it's not very flexible (yet). Usually, you'll want to
    render each form field individually so you can control how the form looks.
    You'll learn how to do that in the ":ref:`form-rendering-template`" section.

Before moving on, notice how the rendered ``task`` input field has the value
of the ``task`` property from the ``$task`` object (i.e. "Write a blog post").
This is the first job of a form: to take data from an object and translate
it into a format that's suitable for being rendered in an HTML form.

.. tip::

   The form system is smart enough to access the value of the protected
   ``task`` property via the ``getTask()`` and ``setTask()`` methods on the
   ``Task`` class. Unless a property is public, it *must* have a "getter" and
   "setter" method so that the Form component can get and put data onto the
   property. For a Boolean property, you can use an "isser" or "hasser" method
   (e.g. ``isPublished()`` or ``hasReminder()``) instead of a getter (e.g.
   ``getPublished()`` or ``getReminder()``).

.. index::
  single: Forms; Handling form submissions

.. _book-form-handling-form-submissions:

Handling Form Submissions
~~~~~~~~~~~~~~~~~~~~~~~~~

The second job of a form is to translate user-submitted data back to the
properties of an object. To make this happen, the submitted data from the
user must be written into the form. Add the following functionality to your
controller::

    // ...
    use Symfony\Component\HttpFoundation\Request;

    public function newAction(Request $request)
    {
        // just setup a fresh $task object (remove the dummy data)
        $task = new Task();

        $form = $this->createFormBuilder($task)
            ->add('task', 'text')
            ->add('dueDate', 'date')
            ->add('save', 'submit', array('label' => 'Create Task'))
            ->getForm();

        $form->handleRequest($request);

        if ($form->isValid()) {
            // perform some action, such as saving the task to the database

            return $this->redirect($this->generateUrl('task_success'));
        }

        // ...
    }

.. versionadded:: 2.3
    The :method:`Symfony\\Component\\Form\\FormInterface::handleRequest` method
    was introduced in Symfony 2.3. Previously, the ``$request`` was passed
    to the ``submit`` method - a strategy which is deprecated and will be
    removed in Symfony 3.0. For details on that method, see :ref:`cookbook-form-submit-request`.

This controller follows a common pattern for handling forms, and has three
possible paths:

#. When initially loading the page in a browser, the form is simply created and
   rendered. :method:`Symfony\\Component\\Form\\FormInterface::handleRequest`
   recognizes that the form was not submitted and does nothing.
   :method:`Symfony\\Component\\Form\\FormInterface::isValid` returns ``false``
   if the form was not submitted.

#. When the user submits the form, :method:`Symfony\\Component\\Form\\FormInterface::handleRequest`
   recognizes this and immediately writes the submitted data back into the
   ``task`` and ``dueDate`` properties of the ``$task`` object. Then this object
   is validated. If it is invalid (validation is covered in the next section),
   :method:`Symfony\\Component\\Form\\FormInterface::isValid` returns ``false``
   again, so the form is rendered together with all validation errors;

   .. note::

       You can use the method :method:`Symfony\\Component\\Form\\FormInterface::isSubmitted`
       to check whether a form was submitted, regardless of whether or not the
       submitted data is actually valid.

#. When the user submits the form with valid data, the submitted data is again
   written into the form, but this time :method:`Symfony\\Component\\Form\\FormInterface::isValid`
   returns ``true``. Now you have the opportunity to perform some actions using
   the ``$task`` object (e.g. persisting it to the database) before redirecting
   the user to some other page (e.g. a "thank you" or "success" page).

   .. note::

      Redirecting a user after a successful form submission prevents the user
      from being able to hit the "Refresh" button of their browser and re-post
      the data.

.. seealso::

    If you need more control over exactly when your form is submitted or which
    data is passed to it, you can use the :method:`Symfony\\Component\\Form\\FormInterface::submit`
    for this. Read more about it :ref:`in the cookbook <cookbook-form-call-submit-directly>`.

.. index::
   single: Forms; Multiple Submit Buttons

.. _book-form-submitting-multiple-buttons:

Submitting Forms with Multiple Buttons
~~~~~~~~~~~~~~~~~~~~~~~~~~~~~~~~~~~~~~

.. versionadded:: 2.3
    Support for buttons in forms was introduced in Symfony 2.3.

When your form contains more than one submit button, you will want to check
which of the buttons was clicked to adapt the program flow in your controller.
To do this, add a second button with the caption "Save and add" to your form::

    $form = $this->createFormBuilder($task)
        ->add('task', 'text')
        ->add('dueDate', 'date')
        ->add('save', 'submit', array('label' => 'Create Task'))
        ->add('saveAndAdd', 'submit', array('label' => 'Save and Add'))
        ->getForm();

In your controller, use the button's
:method:`Symfony\\Component\\Form\\ClickableInterface::isClicked` method for
querying if the "Save and add" button was clicked::

    if ($form->isValid()) {
        // ... perform some action, such as saving the task to the database

        $nextAction = $form->get('saveAndAdd')->isClicked()
            ? 'task_new'
            : 'task_success';

        return $this->redirect($this->generateUrl($nextAction));
    }

.. index::
   single: Forms; Validation

.. _book-forms-form-validation:

Form Validation
---------------

In the previous section, you learned how a form can be submitted with valid
or invalid data. In Symfony, validation is applied to the underlying object
(e.g. ``Task``). In other words, the question isn't whether the "form" is
valid, but whether or not the ``$task`` object is valid after the form has
applied the submitted data to it. Calling ``$form->isValid()`` is a shortcut
that asks the ``$task`` object whether or not it has valid data.

Validation is done by adding a set of rules (called constraints) to a class. To
see this in action, add validation constraints so that the ``task`` field cannot
be empty and the ``dueDate`` field cannot be empty and must be a valid \DateTime
object.

.. configuration-block::

    .. code-block:: yaml

        # AppBundle/Resources/config/validation.yml
        AppBundle\Entity\Task:
            properties:
                task:
                    - NotBlank: ~
                dueDate:
                    - NotBlank: ~
                    - Type: \DateTime

    .. code-block:: php-annotations

        // AppBundle/Entity/Task.php
        use Symfony\Component\Validator\Constraints as Assert;

        class Task
        {
            /**
             * @Assert\NotBlank()
             */
            public $task;

            /**
             * @Assert\NotBlank()
             * @Assert\Type("\DateTime")
             */
            protected $dueDate;
        }

    .. code-block:: xml

        <!-- AppBundle/Resources/config/validation.xml -->
        <?xml version="1.0" encoding="UTF-8"?>
        <constraint-mapping xmlns="http://symfony.com/schema/dic/constraint-mapping"
            xmlns:xsi="http://www.w3.org/2001/XMLSchema-instance"
            xsi:schemaLocation="http://symfony.com/schema/dic/constraint-mapping
                http://symfony.com/schema/dic/constraint-mapping/constraint-mapping-1.0.xsd">

            <class name="AppBundle\Entity\Task">
                <property name="task">
                    <constraint name="NotBlank" />
                </property>
                <property name="dueDate">
                    <constraint name="NotBlank" />
                    <constraint name="Type">\DateTime</constraint>
                </property>
            </class>
        </constraint-mapping>

    .. code-block:: php

        // AppBundle/Entity/Task.php
        use Symfony\Component\Validator\Mapping\ClassMetadata;
        use Symfony\Component\Validator\Constraints\NotBlank;
        use Symfony\Component\Validator\Constraints\Type;

        class Task
        {
            // ...

            public static function loadValidatorMetadata(ClassMetadata $metadata)
            {
                $metadata->addPropertyConstraint('task', new NotBlank());

                $metadata->addPropertyConstraint('dueDate', new NotBlank());
                $metadata->addPropertyConstraint(
                    'dueDate',
                    new Type('\DateTime')
                );
            }
        }

That's it! If you re-submit the form with invalid data, you'll see the
corresponding errors printed out with the form.

.. _book-forms-html5-validation-disable:

.. sidebar:: HTML5 Validation

   As of HTML5, many browsers can natively enforce certain validation constraints
   on the client side. The most common validation is activated by rendering
   a ``required`` attribute on fields that are required. For browsers that
   support HTML5, this will result in a native browser message being displayed
   if the user tries to submit the form with that field blank.

   Generated forms take full advantage of this new feature by adding sensible
   HTML attributes that trigger the validation. The client-side validation,
   however, can be disabled by adding the ``novalidate`` attribute to the
   ``form`` tag or ``formnovalidate`` to the submit tag. This is especially
   useful when you want to test your server-side validation constraints,
   but are being prevented by your browser from, for example, submitting
   blank fields.

   .. configuration-block::

       .. code-block:: html+jinja

           {# app/Resources/views/Default/new.html.twig #}
           {{ form(form, {'attr': {'novalidate': 'novalidate'}}) }}

       .. code-block:: html+php

           <!-- app/Resources/views/Default/new.html.php -->
           <?php echo $view['form']->form($form, array(
               'attr' => array('novalidate' => 'novalidate'),
           )) ?>

Validation is a very powerful feature of Symfony and has its own
:doc:`dedicated chapter </book/validation>`.

.. index::
   single: Forms; Validation groups

.. _book-forms-validation-groups:

Validation Groups
~~~~~~~~~~~~~~~~~

If your object takes advantage of :ref:`validation groups <book-validation-validation-groups>`,
you'll need to specify which validation group(s) your form should use::

    $form = $this->createFormBuilder($users, array(
        'validation_groups' => array('registration'),
    ))->add(...);

If you're creating :ref:`form classes <book-form-creating-form-classes>` (a
good practice), then you'll need to add the following to the ``setDefaultOptions()``
method::

    use Symfony\Component\OptionsResolver\OptionsResolverInterface;

    public function setDefaultOptions(OptionsResolverInterface $resolver)
    {
        $resolver->setDefaults(array(
            'validation_groups' => array('registration'),
        ));
    }

In both of these cases, *only* the ``registration`` validation group will
be used to validate the underlying object.

.. index::
   single: Forms; Disabling validation

Disabling Validation
~~~~~~~~~~~~~~~~~~~~

.. versionadded:: 2.3
    The ability to set ``validation_groups`` to false was introduced in Symfony 2.3.

Sometimes it is useful to suppress the validation of a form altogether. For
these cases you can set the ``validation_groups`` option to ``false``::

    use Symfony\Component\OptionsResolver\OptionsResolverInterface;

    public function setDefaultOptions(OptionsResolverInterface $resolver)
    {
        $resolver->setDefaults(array(
            'validation_groups' => false,
        ));
    }

Note that when you do that, the form will still run basic integrity checks,
for example whether an uploaded file was too large or whether non-existing
fields were submitted. If you want to suppress validation, you can use the
:ref:`POST_SUBMIT event <cookbook-dynamic-form-modification-suppressing-form-validation>`.

.. index::
   single: Forms; Validation groups based on submitted data

.. _book-form-validation-groups:

Groups based on the Submitted Data
~~~~~~~~~~~~~~~~~~~~~~~~~~~~~~~~~~

If you need some advanced logic to determine the validation groups (e.g.
based on submitted data), you can set the ``validation_groups`` option
to an array callback::

    use Symfony\Component\OptionsResolver\OptionsResolverInterface;

    public function setDefaultOptions(OptionsResolverInterface $resolver)
    {
        $resolver->setDefaults(array(
            'validation_groups' => array(
                'AppBundle\Entity\Client',
                'determineValidationGroups',
            ),
        ));
    }

This will call the static method ``determineValidationGroups()`` on the
``Client`` class after the form is submitted, but before validation is executed.
The Form object is passed as an argument to that method (see next example).
You can also define whole logic inline by using a ``Closure``::

    use Symfony\Component\Form\FormInterface;
    use Symfony\Component\OptionsResolver\OptionsResolverInterface;

    public function setDefaultOptions(OptionsResolverInterface $resolver)
    {
        $resolver->setDefaults(array(
            'validation_groups' => function(FormInterface $form) {
                $data = $form->getData();
                if (Entity\Client::TYPE_PERSON == $data->getType()) {
                    return array('person');
                } else {
                    return array('company');
                }
            },
        ));
    }

.. index::
   single: Forms; Validation groups based on clicked button

Groups based on the Clicked Button
~~~~~~~~~~~~~~~~~~~~~~~~~~~~~~~~~~

.. versionadded:: 2.3
    Support for buttons in forms was introduced in Symfony 2.3.

When your form contains multiple submit buttons, you can change the validation
group depending on which button is used to submit the form. For example,
consider a form in a wizard that lets you advance to the next step or go back
to the previous step. Also assume that when returning to the previous step,
the data of the form should be saved, but not validated.

First, we need to add the two buttons to the form::

    $form = $this->createFormBuilder($task)
        // ...
        ->add('nextStep', 'submit')
        ->add('previousStep', 'submit')
        ->getForm();

Then, we configure the button for returning to the previous step to run
specific validation groups. In this example, we want it to suppress validation,
so we set its ``validation_groups`` option to false::

    $form = $this->createFormBuilder($task)
        // ...
        ->add('previousStep', 'submit', array(
            'validation_groups' => false,
        ))
        ->getForm();

Now the form will skip your validation constraints. It will still validate
basic integrity constraints, such as checking whether an uploaded file was too
large or whether you tried to submit text in a number field.

.. index::
   single: Forms; Built-in field types

.. _book-forms-type-reference:

Built-in Field Types
--------------------

Symfony comes standard with a large group of field types that cover all of
the common form fields and data types you'll encounter:

.. include:: /reference/forms/types/map.rst.inc

You can also create your own custom field types. This topic is covered in
the ":doc:`/cookbook/form/create_custom_field_type`" article of the cookbook.

.. index::
   single: Forms; Field type options

Field Type Options
~~~~~~~~~~~~~~~~~~

Each field type has a number of options that can be used to configure it.
For example, the ``dueDate`` field is currently being rendered as 3 select
boxes. However, the :doc:`date field </reference/forms/types/date>` can be
configured to be rendered as a single text box (where the user would enter
the date as a string in the box)::

    ->add('dueDate', 'date', array('widget' => 'single_text'))

.. image:: /images/book/form-simple2.png
    :align: center

Each field type has a number of different options that can be passed to it.
Many of these are specific to the field type and details can be found in
the documentation for each type.

.. sidebar:: The ``required`` Option

    The most common option is the ``required`` option, which can be applied to
    any field. By default, the ``required`` option is set to ``true``, meaning
    that HTML5-ready browsers will apply client-side validation if the field
    is left blank. If you don't want this behavior, either set the ``required``
    option on your field to ``false`` or
    :ref:`disable HTML5 validation <book-forms-html5-validation-disable>`.

    Also note that setting the ``required`` option to ``true`` will **not**
    result in server-side validation to be applied. In other words, if a
    user submits a blank value for the field (either with an old browser
    or web service, for example), it will be accepted as a valid value unless
    you use Symfony's ``NotBlank`` or ``NotNull`` validation constraint.

    In other words, the ``required`` option is "nice", but true server-side
    validation should *always* be used.

.. sidebar:: The ``label`` Option

    The label for the form field can be set using the ``label`` option,
    which can be applied to any field::

        ->add('dueDate', 'date', array(
            'widget' => 'single_text',
            'label'  => 'Due Date',
        ))

    The label for a field can also be set in the template rendering the
    form, see below. If you don't need a label associated to your input,
    you can disable it by setting its value to ``false``.

.. index::
   single: Forms; Field type guessing

.. _book-forms-field-guessing:

Field Type Guessing
-------------------

Now that you've added validation metadata to the ``Task`` class, Symfony
already knows a bit about your fields. If you allow it, Symfony can "guess"
the type of your field and set it up for you. In this example, Symfony can
guess from the validation rules that both the ``task`` field is a normal
``text`` field and the ``dueDate`` field is a ``date`` field::

    public function newAction()
    {
        $task = new Task();

        $form = $this->createFormBuilder($task)
            ->add('task')
            ->add('dueDate', null, array('widget' => 'single_text'))
            ->add('save', 'submit')
            ->getForm();
    }

The "guessing" is activated when you omit the second argument to the ``add()``
method (or if you pass ``null`` to it). If you pass an options array as the
third argument (done for ``dueDate`` above), these options are applied to
the guessed field.

.. caution::

    If your form uses a specific validation group, the field type guesser
    will still consider *all* validation constraints when guessing your
    field types (including constraints that are not part of the validation
    group(s) being used).

.. index::
   single: Forms; Field type guessing

Field Type Options Guessing
~~~~~~~~~~~~~~~~~~~~~~~~~~~

In addition to guessing the "type" for a field, Symfony can also try to guess
the correct values of a number of field options.

.. tip::

    When these options are set, the field will be rendered with special HTML
    attributes that provide for HTML5 client-side validation. However, it
    doesn't generate the equivalent server-side constraints (e.g. ``Assert\Length``).
    And though you'll need to manually add your server-side validation, these
    field type options can then be guessed from that information.

``required``
    The ``required`` option can be guessed based on the validation rules (i.e. is
    the field ``NotBlank`` or ``NotNull``) or the Doctrine metadata (i.e. is the
    field ``nullable``). This is very useful, as your client-side validation will
    automatically match your validation rules.

<<<<<<< HEAD
* ``maxlength``: If the field is some sort of text field, then the ``maxlength``
  option attribute can be guessed from the validation constraints (if ``Length`` or
  ``Range`` is used) or from the Doctrine metadata (via the field's length).
=======
``max_length``
    If the field is some sort of text field, then the ``max_length`` option can be
    guessed from the validation constraints (if ``Length`` or ``Range`` is used) or
    from the Doctrine metadata (via the field's length).
>>>>>>> 87365fa1

.. note::

  These field options are *only* guessed if you're using Symfony to guess
  the field type (i.e. omit or pass ``null`` as the second argument to ``add()``).

If you'd like to change one of the guessed values, you can override it by
passing the option in the options field array::

    ->add('task', null, array('attr' => array('maxlength' => 4)))

.. index::
   single: Forms; Rendering in a template

.. _form-rendering-template:

Rendering a Form in a Template
------------------------------

So far, you've seen how an entire form can be rendered with just one line
of code. Of course, you'll usually need much more flexibility when rendering:

.. configuration-block::

    .. code-block:: html+jinja

        {# app/Resources/views/Default/new.html.twig #}
        {{ form_start(form) }}
            {{ form_errors(form) }}

            {{ form_row(form.task) }}
            {{ form_row(form.dueDate) }}
        {{ form_end(form) }}

    .. code-block:: html+php

        <!-- app/Resources/views/Default/newAction.html.php -->
        <?php echo $view['form']->start($form) ?>
            <?php echo $view['form']->errors($form) ?>

            <?php echo $view['form']->row($form['task']) ?>
            <?php echo $view['form']->row($form['dueDate']) ?>
        <?php echo $view['form']->end($form) ?>

You already know the ``form_start()`` and ``form_end()`` functions, but what do
the other functions do?

``form_errors(form)``
    Renders any errors global to the whole form (field-specific errors are displayed
    next to each field).

``form_row(form.dueDate)``
    Renders the label, any errors, and the HTML form widget for the given field
    (e.g. ``dueDate``) inside, by default, a ``div`` element.

The majority of the work is done by the ``form_row`` helper, which renders
the label, errors and HTML form widget of each field inside a ``div`` tag by
default. In the :ref:`form-theming` section, you'll learn how the ``form_row``
output can be customized on many different levels.

.. tip::

    You can access the current data of your form via ``form.vars.value``:

    .. configuration-block::

        .. code-block:: jinja

            {{ form.vars.value.task }}

        .. code-block:: html+php

            <?php echo $form->vars['value']->getTask() ?>

.. index::
   single: Forms; Rendering each field by hand

Rendering each Field by Hand
~~~~~~~~~~~~~~~~~~~~~~~~~~~~

The ``form_row`` helper is great because you can very quickly render each
field of your form (and the markup used for the "row" can be customized as
well). But since life isn't always so simple, you can also render each field
entirely by hand. The end-product of the following is the same as when you
used the ``form_row`` helper:

.. configuration-block::

    .. code-block:: html+jinja

        {{ form_start(form) }}
            {{ form_errors(form) }}

            <div>
                {{ form_label(form.task) }}
                {{ form_errors(form.task) }}
                {{ form_widget(form.task) }}
            </div>

            <div>
                {{ form_label(form.dueDate) }}
                {{ form_errors(form.dueDate) }}
                {{ form_widget(form.dueDate) }}
            </div>

            <div>
                {{ form_widget(form.save) }}
            </div>

        {{ form_end(form) }}

    .. code-block:: html+php

        <?php echo $view['form']->start($form) ?>

            <?php echo $view['form']->errors($form) ?>

            <div>
                <?php echo $view['form']->label($form['task']) ?>
                <?php echo $view['form']->errors($form['task']) ?>
                <?php echo $view['form']->widget($form['task']) ?>
            </div>

            <div>
                <?php echo $view['form']->label($form['dueDate']) ?>
                <?php echo $view['form']->errors($form['dueDate']) ?>
                <?php echo $view['form']->widget($form['dueDate']) ?>
            </div>

            <div>
                <?php echo $view['form']->widget($form['save']) ?>
            </div>

        <?php echo $view['form']->end($form) ?>

If the auto-generated label for a field isn't quite right, you can explicitly
specify it:

.. configuration-block::

    .. code-block:: html+jinja

        {{ form_label(form.task, 'Task Description') }}

    .. code-block:: html+php

        <?php echo $view['form']->label($form['task'], 'Task Description') ?>

Some field types have additional rendering options that can be passed
to the widget. These options are documented with each type, but one common
options is ``attr``, which allows you to modify attributes on the form element.
The following would add the ``task_field`` class to the rendered input text
field:

.. configuration-block::

    .. code-block:: html+jinja

        {{ form_widget(form.task, {'attr': {'class': 'task_field'}}) }}

    .. code-block:: html+php

        <?php echo $view['form']->widget($form['task'], array(
            'attr' => array('class' => 'task_field'),
        )) ?>

If you need to render form fields "by hand" then you can access individual
values for fields such as the ``id``, ``name`` and ``label``. For example
to get the ``id``:

.. configuration-block::

    .. code-block:: html+jinja

        {{ form.task.vars.id }}

    .. code-block:: html+php

        <?php echo $form['task']->vars['id']?>

To get the value used for the form field's name attribute you need to use
the ``full_name`` value:

.. configuration-block::

    .. code-block:: html+jinja

        {{ form.task.vars.full_name }}

    .. code-block:: html+php

        <?php echo $form['task']->vars['full_name'] ?>

Twig Template Function Reference
~~~~~~~~~~~~~~~~~~~~~~~~~~~~~~~~

If you're using Twig, a full reference of the form rendering functions is
available in the :doc:`reference manual </reference/forms/twig_reference>`.
Read this to know everything about the helpers available and the options
that can be used with each.

.. index::
   single: Forms; Changing the action and method

.. _book-forms-changing-action-and-method:

Changing the Action and Method of a Form
----------------------------------------

So far, the ``form_start()`` helper has been used to render the form's start
tag and we assumed that each form is submitted to the same URL in a POST request.
Sometimes you want to change these parameters. You can do so in a few different
ways. If you build your form in the controller, you can use ``setAction()`` and
``setMethod()``::

    $form = $this->createFormBuilder($task)
        ->setAction($this->generateUrl('target_route'))
        ->setMethod('GET')
        ->add('task', 'text')
        ->add('dueDate', 'date')
        ->add('save', 'submit')
        ->getForm();

.. note::

    This example assumes that you've created a route called ``target_route``
    that points to the controller that processes the form.

In :ref:`book-form-creating-form-classes` you will learn how to move the
form building code into separate classes. When using an external form class
in the controller, you can pass the action and method as form options::

    $form = $this->createForm(new TaskType(), $task, array(
        'action' => $this->generateUrl('target_route'),
        'method' => 'GET',
    ));

Finally, you can override the action and method in the template by passing them
to the ``form()`` or the ``form_start()`` helper:

.. configuration-block::

    .. code-block:: html+jinja

        {# app/Resources/views/Default/new.html.twig #}
        {{ form_start(form, {'action': path('target_route'), 'method': 'GET'}) }}

    .. code-block:: html+php

        <!-- app/Resources/views/Default/newAction.html.php -->
        <?php echo $view['form']->start($form, array(
            'action' => $view['router']->generate('target_route'),
            'method' => 'GET',
        )) ?>

.. note::

    If the form's method is not GET or POST, but PUT, PATCH or DELETE, Symfony
    will insert a hidden field with the name ``_method`` that stores this method.
    The form will be submitted in a normal POST request, but Symfony's router
    is capable of detecting the ``_method`` parameter and will interpret it as
    a PUT, PATCH or DELETE request. Read the cookbook chapter
    ":doc:`/cookbook/routing/method_parameters`" for more information.

.. index::
   single: Forms; Creating form classes

.. _book-form-creating-form-classes:

Creating Form Classes
---------------------

As you've seen, a form can be created and used directly in a controller.
However, a better practice is to build the form in a separate, standalone PHP
class, which can then be reused anywhere in your application. Create a new class
that will house the logic for building the task form::

    // src/AppBundle/Form/Type/TaskType.php
    namespace AppBundle\Form\Type;

    use Symfony\Component\Form\AbstractType;
    use Symfony\Component\Form\FormBuilderInterface;

    class TaskType extends AbstractType
    {
        public function buildForm(FormBuilderInterface $builder, array $options)
        {
            $builder
                ->add('task')
                ->add('dueDate', null, array('widget' => 'single_text'))
                ->add('save', 'submit');
        }

        public function getName()
        {
            return 'task';
        }
    }

This new class contains all the directions needed to create the task form
(note that the ``getName()`` method should return a unique identifier for this
form "type"). It can be used to quickly build a form object in the controller::

    // src/AppBundle/Controller/DefaultController.php

    // add this new use statement at the top of the class
    use AppBundle\Form\Type\TaskType;

    public function newAction()
    {
        $task = ...;
        $form = $this->createForm(new TaskType(), $task);

        // ...
    }

Placing the form logic into its own class means that the form can be easily
reused elsewhere in your project. This is the best way to create forms, but
the choice is ultimately up to you.

.. _book-forms-data-class:

.. sidebar:: Setting the ``data_class``

    Every form needs to know the name of the class that holds the underlying
    data (e.g. ``AppBundle\Entity\Task``). Usually, this is just guessed
    based off of the object passed to the second argument to ``createForm``
    (i.e. ``$task``). Later, when you begin embedding forms, this will no
    longer be sufficient. So, while not always necessary, it's generally a
    good idea to explicitly specify the ``data_class`` option by adding the
    following to your form type class::

        use Symfony\Component\OptionsResolver\OptionsResolverInterface;

        public function setDefaultOptions(OptionsResolverInterface $resolver)
        {
            $resolver->setDefaults(array(
                'data_class' => 'AppBundle\Entity\Task',
            ));
        }

.. tip::

    When mapping forms to objects, all fields are mapped. Any fields on the
    form that do not exist on the mapped object will cause an exception to
    be thrown.

    In cases where you need extra fields in the form (for example: a "do you
    agree with these terms" checkbox) that will not be mapped to the underlying
    object, you need to set the ``mapped`` option to ``false``::

        use Symfony\Component\Form\FormBuilderInterface;

        public function buildForm(FormBuilderInterface $builder, array $options)
        {
            $builder
                ->add('task')
                ->add('dueDate', null, array('mapped' => false))
                ->add('save', 'submit');
        }

    Additionally, if there are any fields on the form that aren't included in
    the submitted data, those fields will be explicitly set to ``null``.

    The field data can be accessed in a controller with::

        $form->get('dueDate')->getData();

    In addition, the data of an unmapped field can also be modified directly::

        $form->get('dueDate')->setData(new \DateTime());

Defining your Forms as Services
~~~~~~~~~~~~~~~~~~~~~~~~~~~~~~~

Defining your form type as a service is a good practice and makes it really
easy to use in your application.

.. note::

    Services and the service container will be handled
    :doc:`later on in this book </book/service_container>`. Things will be
    more clear after reading that chapter.

.. configuration-block::

    .. code-block:: yaml

        # src/AppBundle/Resources/config/services.yml
        services:
            acme_demo.form.type.task:
                class: AppBundle\Form\Type\TaskType
                tags:
                    - { name: form.type, alias: task }

    .. code-block:: xml

        <!-- src/AppBundle/Resources/config/services.xml -->
        <?xml version="1.0" encoding="UTF-8" ?>
        <container xmlns="http://symfony.com/schema/dic/services"
            xmlns:xsi="http://www.w3.org/2001/XMLSchema-instance"
            xsi:schemaLocation="http://symfony.com/schema/dic/services http://symfony.com/schema/dic/services/services-1.0.xsd">

            <services>
                <service
                    id="acme_demo.form.type.task"
                    class="AppBundle\Form\Type\TaskType">

                    <tag name="form.type" alias="task" />
                </service>
            </services>
        </container>

    .. code-block:: php

        // src/AppBundle/Resources/config/services.php
        $container
            ->register(
                'acme_demo.form.type.task',
                'AppBundle\Form\Type\TaskType'
            )
            ->addTag('form.type', array(
                'alias' => 'task',
            ))
        ;

That's it! Now you can use your form type directly in a controller::

    // src/AppBundle/Controller/DefaultController.php
    // ...

    public function newAction()
    {
        $task = ...;
        $form = $this->createForm('task', $task);

        // ...
    }

or even use from within the form type of another form::

    // src/AppBundle/Form/Type/ListType.php
    // ...

    class ListType extends AbstractType
    {
        public function buildForm(FormBuilderInterface $builder, array $options)
        {
            // ...

            $builder->add('someTask', 'task');
        }
    }

Read :ref:`form-cookbook-form-field-service` for more information.

.. index::
   pair: Forms; Doctrine

Forms and Doctrine
------------------

The goal of a form is to translate data from an object (e.g. ``Task``) to an
HTML form and then translate user-submitted data back to the original object. As
such, the topic of persisting the ``Task`` object to the database is entirely
unrelated to the topic of forms. But, if you've configured the ``Task`` class
to be persisted via Doctrine (i.e. you've added
:ref:`mapping metadata <book-doctrine-adding-mapping>` for it), then persisting
it after a form submission can be done when the form is valid::

    if ($form->isValid()) {
        $em = $this->getDoctrine()->getManager();
        $em->persist($task);
        $em->flush();

        return $this->redirect($this->generateUrl('task_success'));
    }

If, for some reason, you don't have access to your original ``$task`` object,
you can fetch it from the form::

    $task = $form->getData();

For more information, see the :doc:`Doctrine ORM chapter </book/doctrine>`.

The key thing to understand is that when the form is submitted, the submitted
data is transferred to the underlying object immediately. If you want to
persist that data, you simply need to persist the object itself (which already
contains the submitted data).

.. index::
   single: Forms; Embedded forms

Embedded Forms
--------------

Often, you'll want to build a form that will include fields from many different
objects. For example, a registration form may contain data belonging to
a ``User`` object as well as many ``Address`` objects. Fortunately, this
is easy and natural with the Form component.

.. _forms-embedding-single-object:

Embedding a Single Object
~~~~~~~~~~~~~~~~~~~~~~~~~

Suppose that each ``Task`` belongs to a simple ``Category`` object. Start,
of course, by creating the ``Category`` object::

    // src/AppBundle/Entity/Category.php
    namespace AppBundle\Entity;

    use Symfony\Component\Validator\Constraints as Assert;

    class Category
    {
        /**
         * @Assert\NotBlank()
         */
        public $name;
    }

Next, add a new ``category`` property to the ``Task`` class::

    // ...

    class Task
    {
        // ...

        /**
         * @Assert\Type(type="AppBundle\Entity\Category")
         * @Assert\Valid()
         */
        protected $category;

        // ...

        public function getCategory()
        {
            return $this->category;
        }

        public function setCategory(Category $category = null)
        {
            $this->category = $category;
        }
    }

.. tip::

    The ``Valid`` Constraint has been added to the property ``category``. This
    cascades the validation to the corresponding entity. If you omit this constraint
    the child entity would not be validated.

Now that your application has been updated to reflect the new requirements,
create a form class so that a ``Category`` object can be modified by the user::

    // src/AppBundle/Form/Type/CategoryType.php
    namespace AppBundle\Form\Type;

    use Symfony\Component\Form\AbstractType;
    use Symfony\Component\Form\FormBuilderInterface;
    use Symfony\Component\OptionsResolver\OptionsResolverInterface;

    class CategoryType extends AbstractType
    {
        public function buildForm(FormBuilderInterface $builder, array $options)
        {
            $builder->add('name');
        }

        public function setDefaultOptions(OptionsResolverInterface $resolver)
        {
            $resolver->setDefaults(array(
                'data_class' => 'AppBundle\Entity\Category',
            ));
        }

        public function getName()
        {
            return 'category';
        }
    }

The end goal is to allow the ``Category`` of a ``Task`` to be modified right
inside the task form itself. To accomplish this, add a ``category`` field
to the ``TaskType`` object whose type is an instance of the new ``CategoryType``
class:

.. code-block:: php

    use Symfony\Component\Form\FormBuilderInterface;

    public function buildForm(FormBuilderInterface $builder, array $options)
    {
        // ...

        $builder->add('category', new CategoryType());
    }

The fields from ``CategoryType`` can now be rendered alongside those from
the ``TaskType`` class.

Render the ``Category`` fields in the same way as the original ``Task`` fields:

.. configuration-block::

    .. code-block:: html+jinja

        {# ... #}

        <h3>Category</h3>
        <div class="category">
            {{ form_row(form.category.name) }}
        </div>

        {# ... #}

    .. code-block:: html+php

        <!-- ... -->

        <h3>Category</h3>
        <div class="category">
            <?php echo $view['form']->row($form['category']['name']) ?>
        </div>

        <!-- ... -->

When the user submits the form, the submitted data for the ``Category`` fields
are used to construct an instance of ``Category``, which is then set on the
``category`` field of the ``Task`` instance.

The ``Category`` instance is accessible naturally via ``$task->getCategory()``
and can be persisted to the database or used however you need.

Embedding a Collection of Forms
~~~~~~~~~~~~~~~~~~~~~~~~~~~~~~~

You can also embed a collection of forms into one form (imagine a ``Category``
form with many ``Product`` sub-forms). This is done by using the ``collection``
field type.

For more information see the ":doc:`/cookbook/form/form_collections`" cookbook
entry and the :doc:`collection </reference/forms/types/collection>` field type reference.

.. index::
   single: Forms; Theming
   single: Forms; Customizing fields

.. _form-theming:

Form Theming
------------

Every part of how a form is rendered can be customized. You're free to change
how each form "row" renders, change the markup used to render errors, or
even customize how a ``textarea`` tag should be rendered. Nothing is off-limits,
and different customizations can be used in different places.

Symfony uses templates to render each and every part of a form, such as
``label`` tags, ``input`` tags, error messages and everything else.

In Twig, each form "fragment" is represented by a Twig block. To customize
any part of how a form renders, you just need to override the appropriate block.

In PHP, each form "fragment" is rendered via an individual template file.
To customize any part of how a form renders, you just need to override the
existing template by creating a new one.

To understand how this works, customize the ``form_row`` fragment and
add a class attribute to the ``div`` element that surrounds each row. To
do this, create a new template file that will store the new markup:

.. configuration-block::

    .. code-block:: html+jinja

        {# app/Resources/views/Form/fields.html.twig #}
        {% block form_row %}
        {% spaceless %}
            <div class="form_row">
                {{ form_label(form) }}
                {{ form_errors(form) }}
                {{ form_widget(form) }}
            </div>
        {% endspaceless %}
        {% endblock form_row %}

    .. code-block:: html+php

        <!-- app/Resources/views/Form/form_row.html.php -->
        <div class="form_row">
            <?php echo $view['form']->label($form, $label) ?>
            <?php echo $view['form']->errors($form) ?>
            <?php echo $view['form']->widget($form, $parameters) ?>
        </div>

The ``form_row`` form fragment is used when rendering most fields via the
``form_row`` function. To tell the Form component to use your new ``form_row``
fragment defined above, add the following to the top of the template that
renders the form:

.. configuration-block::

    .. code-block:: html+jinja

        {# app/Resources/views/Default/new.html.twig #}
        {% form_theme form 'Form/fields.html.twig' %}

        {% form_theme form 'Form/fields.html.twig' 'Form/fields2.html.twig' %}

        {# ... render the form #}

    .. code-block:: html+php

        <!-- app/Resources/views/Default/new.html.php -->
        <?php $view['form']->setTheme($form, array('Form')) ?>

        <?php $view['form']->setTheme($form, array('Form', 'Form2')) ?>

        <!-- ... render the form -->

The ``form_theme`` tag (in Twig) "imports" the fragments defined in the given
template and uses them when rendering the form. In other words, when the
``form_row`` function is called later in this template, it will use the ``form_row``
block from your custom theme (instead of the default ``form_row`` block
that ships with Symfony).

Your custom theme does not have to override all the blocks. When rendering a block
which is not overridden in your custom theme, the theming engine will fall back
to the global theme (defined at the bundle level).

If several custom themes are provided they will be searched in the listed order
before falling back to the global theme.

To customize any portion of a form, you just need to override the appropriate
fragment. Knowing exactly which block or file to override is the subject of
the next section.

For a more extensive discussion, see :doc:`/cookbook/form/form_customization`.

.. index::
   single: Forms; Template fragment naming

.. _form-template-blocks:

Form Fragment Naming
~~~~~~~~~~~~~~~~~~~~

In Symfony, every part of a form that is rendered - HTML form elements, errors,
labels, etc. - is defined in a base theme, which is a collection of blocks
in Twig and a collection of template files in PHP.

In Twig, every block needed is defined in a single template file (e.g.
`form_div_layout.html.twig`_) that lives inside the `Twig Bridge`_. Inside this
file, you can see every block needed to render a form and every default field
type.

In PHP, the fragments are individual template files. By default they are located in
the `Resources/views/Form` directory of the framework bundle (`view on GitHub`_).

Each fragment name follows the same basic pattern and is broken up into two pieces,
separated by a single underscore character (``_``). A few examples are:

* ``form_row`` - used by ``form_row`` to render most fields;
* ``textarea_widget`` - used by ``form_widget`` to render a ``textarea`` field
  type;
* ``form_errors`` - used by ``form_errors`` to render errors for a field;

Each fragment follows the same basic pattern: ``type_part``. The ``type`` portion
corresponds to the field *type* being rendered (e.g. ``textarea``, ``checkbox``,
``date``, etc) whereas the ``part`` portion corresponds to *what* is being
rendered (e.g. ``label``, ``widget``, ``errors``, etc). By default, there
are 4 possible *parts* of a form that can be rendered:

+-------------+--------------------------+---------------------------------------------------------+
| ``label``   | (e.g. ``form_label``)    | renders the field's label                               |
+-------------+--------------------------+---------------------------------------------------------+
| ``widget``  | (e.g. ``form_widget``)   | renders the field's HTML representation                 |
+-------------+--------------------------+---------------------------------------------------------+
| ``errors``  | (e.g. ``form_errors``)   | renders the field's errors                              |
+-------------+--------------------------+---------------------------------------------------------+
| ``row``     | (e.g. ``form_row``)      | renders the field's entire row (label, widget & errors) |
+-------------+--------------------------+---------------------------------------------------------+

.. note::

    There are actually 2 other *parts* - ``rows`` and ``rest`` -
    but you should rarely if ever need to worry about overriding them.

By knowing the field type (e.g. ``textarea``) and which part you want to
customize (e.g. ``widget``), you can construct the fragment name that needs
to be overridden (e.g. ``textarea_widget``).

.. index::
   single: Forms; Template fragment inheritance

Template Fragment Inheritance
~~~~~~~~~~~~~~~~~~~~~~~~~~~~~

In some cases, the fragment you want to customize will appear to be missing.
For example, there is no ``textarea_errors`` fragment in the default themes
provided with Symfony. So how are the errors for a textarea field rendered?

The answer is: via the ``form_errors`` fragment. When Symfony renders the errors
for a textarea type, it looks first for a ``textarea_errors`` fragment before
falling back to the ``form_errors`` fragment. Each field type has a *parent*
type (the parent type of ``textarea`` is ``text``, its parent is ``form``),
and Symfony uses the fragment for the parent type if the base fragment doesn't
exist.

So, to override the errors for *only* ``textarea`` fields, copy the
``form_errors`` fragment, rename it to ``textarea_errors`` and customize it. To
override the default error rendering for *all* fields, copy and customize the
``form_errors`` fragment directly.

.. tip::

    The "parent" type of each field type is available in the
    :doc:`form type reference </reference/forms/types>` for each field type.

.. index::
   single: Forms; Global Theming

Global Form Theming
~~~~~~~~~~~~~~~~~~~

In the above example, you used the ``form_theme`` helper (in Twig) to "import"
the custom form fragments into *just* that form. You can also tell Symfony
to import form customizations across your entire project.

Twig
....

To automatically include the customized blocks from the ``fields.html.twig``
template created earlier in *all* templates, modify your application configuration
file:

.. configuration-block::

    .. code-block:: yaml

        # app/config/config.yml
        twig:
            form:
                resources:
                    - 'Form/fields.html.twig'
            # ...

    .. code-block:: xml

        <!-- app/config/config.xml -->
        <?xml version="1.0" encoding="UTF-8" ?>
        <container xmlns="http://symfony.com/schema/dic/services"
            xmlns:xsi="http://www.w3.org/2001/XMLSchema-instance"
            xmlns:twig="http://symfony.com/schema/dic/twig"
            xsi:schemaLocation="http://symfony.com/schema/dic/services http://symfony.com/schema/dic/services/services-1.0.xsd
                http://symfony.com/schema/dic/twig http://symfony.com/schema/dic/twig/twig-1.0.xsd">

            <twig:config>
                <twig:form>
                    <twig:resource>Form/fields.html.twig</twig:resource>
                </twig:form>
                <!-- ... -->
            </twig:config>
        </container>

    .. code-block:: php

        // app/config/config.php
        $container->loadFromExtension('twig', array(
            'form' => array(
                'resources' => array(
                    'Form/fields.html.twig',
                ),
            ),
            // ...
        ));

Any blocks inside the ``fields.html.twig`` template are now used globally
to define form output.

.. sidebar::  Customizing Form Output all in a Single File with Twig

    In Twig, you can also customize a form block right inside the template
    where that customization is needed:

    .. code-block:: html+jinja

        {% extends 'base.html.twig' %}

        {# import "_self" as the form theme #}
        {% form_theme form _self %}

        {# make the form fragment customization #}
        {% block form_row %}
            {# custom field row output #}
        {% endblock form_row %}

        {% block content %}
            {# ... #}

            {{ form_row(form.task) }}
        {% endblock %}

    The ``{% form_theme form _self %}`` tag allows form blocks to be customized
    directly inside the template that will use those customizations. Use
    this method to quickly make form output customizations that will only
    ever be needed in a single template.

    .. caution::

        This ``{% form_theme form _self %}`` functionality will *only* work
        if your template extends another. If your template does not, you
        must point ``form_theme`` to a separate template.

PHP
...

To automatically include the customized templates from the ``app/Resources/views/Form``
directory created earlier in *all* templates, modify your application configuration
file:

.. configuration-block::

    .. code-block:: yaml

        # app/config/config.yml
        framework:
            templating:
                form:
                    resources:
                        - 'Form'
        # ...

    .. code-block:: xml

        <!-- app/config/config.xml -->
        <?xml version="1.0" encoding="UTF-8" ?>
        <container xmlns="http://symfony.com/schema/dic/services"
            xmlns:xsi="http://www.w3.org/2001/XMLSchema-instance"
            xmlns:framework="http://symfony.com/schema/dic/symfony"
            xsi:schemaLocation="http://symfony.com/schema/dic/services http://symfony.com/schema/dic/services/services-1.0.xsd
                http://symfony.com/schema/dic/symfony http://symfony.com/schema/dic/symfony/symfony-1.0.xsd">

            <framework:config>
                <framework:templating>
                    <framework:form>
                        <framework:resource>Form</framework:resource>
                    </framework:form>
                </framework:templating>
                <!-- ... -->
            </framework:config>
        </container>

    .. code-block:: php

        // app/config/config.php
        $container->loadFromExtension('framework', array(
            'templating' => array(
                'form' => array(
                    'resources' => array(
                        'Form',
                    ),
                ),
            )
            // ...
        ));

Any fragments inside the ``app/Resources/views/Form`` directory are now used
globally to define form output.

.. index::
   single: Forms; CSRF protection

.. _forms-csrf:

CSRF Protection
---------------

CSRF - or `Cross-site request forgery`_ - is a method by which a malicious
user attempts to make your legitimate users unknowingly submit data that
they don't intend to submit. Fortunately, CSRF attacks can be prevented by
using a CSRF token inside your forms.

The good news is that, by default, Symfony embeds and validates CSRF tokens
automatically for you. This means that you can take advantage of the CSRF
protection without doing anything. In fact, every form in this chapter has
taken advantage of the CSRF protection!

CSRF protection works by adding a hidden field to your form - called ``_token``
by default - that contains a value that only you and your user knows. This
ensures that the user - not some other entity - is submitting the given data.
Symfony automatically validates the presence and accuracy of this token.

The ``_token`` field is a hidden field and will be automatically rendered
if you include the ``form_end()`` function in your template, which ensures
that all un-rendered fields are output.

The CSRF token can be customized on a form-by-form basis. For example::

    use Symfony\Component\OptionsResolver\OptionsResolverInterface;

    class TaskType extends AbstractType
    {
        // ...

        public function setDefaultOptions(OptionsResolverInterface $resolver)
        {
            $resolver->setDefaults(array(
                'data_class'      => 'AppBundle\Entity\Task',
                'csrf_protection' => true,
                'csrf_field_name' => '_token',
                // a unique key to help generate the secret token
                'intention'       => 'task_item',
            ));
        }

        // ...
    }

To disable CSRF protection, set the ``csrf_protection`` option to false.
Customizations can also be made globally in your project. For more information,
see the :ref:`form configuration reference <reference-framework-form>`
section.

.. note::

    The ``intention`` option is optional but greatly enhances the security of
    the generated token by making it different for each form.

.. index::
   single: Forms; With no class

Using a Form without a Class
----------------------------

In most cases, a form is tied to an object, and the fields of the form get
and store their data on the properties of that object. This is exactly what
you've seen so far in this chapter with the `Task` class.

But sometimes, you may just want to use a form without a class, and get back
an array of the submitted data. This is actually really easy::

    // make sure you've imported the Request namespace above the class
    use Symfony\Component\HttpFoundation\Request;
    // ...

    public function contactAction(Request $request)
    {
        $defaultData = array('message' => 'Type your message here');
        $form = $this->createFormBuilder($defaultData)
            ->add('name', 'text')
            ->add('email', 'email')
            ->add('message', 'textarea')
            ->add('send', 'submit')
            ->getForm();

        $form->handleRequest($request);

        if ($form->isValid()) {
            // data is an array with "name", "email", and "message" keys
            $data = $form->getData();
        }

        // ... render the form
    }

By default, a form actually assumes that you want to work with arrays of
data, instead of an object. There are exactly two ways that you can change
this behavior and tie the form to an object instead:

#. Pass an object when creating the form (as the first argument to ``createFormBuilder``
   or the second argument to ``createForm``);

#. Declare the ``data_class`` option on your form.

If you *don't* do either of these, then the form will return the data as
an array. In this example, since ``$defaultData`` is not an object (and
no ``data_class`` option is set), ``$form->getData()`` ultimately returns
an array.

.. tip::

    You can also access POST values (in this case "name") directly through
    the request object, like so::

        $this->get('request')->request->get('name');

    Be advised, however, that in most cases using the ``getData()`` method is
    a better choice, since it returns the data (usually an object) after
    it's been transformed by the form framework.

Adding Validation
~~~~~~~~~~~~~~~~~

The only missing piece is validation. Usually, when you call ``$form->isValid()``,
the object is validated by reading the constraints that you applied to that
class. If your form is mapped to an object (i.e. you're using the ``data_class``
option or passing an object to your form), this is almost always the approach
you want to use. See :doc:`/book/validation` for more details.

.. _form-option-constraints:

But if the form is not mapped to an object and you instead want to retrieve a
simple array of your submitted data, how can you add constraints to the data of
your form?

The answer is to setup the constraints yourself, and attach them to the individual
fields. The overall approach is covered a bit more in the :ref:`validation chapter <book-validation-raw-values>`,
but here's a short example:

.. code-block:: php

    use Symfony\Component\Validator\Constraints\Length;
    use Symfony\Component\Validator\Constraints\NotBlank;

    $builder
       ->add('firstName', 'text', array(
           'constraints' => new Length(array('min' => 3)),
       ))
       ->add('lastName', 'text', array(
           'constraints' => array(
               new NotBlank(),
               new Length(array('min' => 3)),
           ),
       ))
    ;

.. tip::

    If you are using validation groups, you need to either reference the
    ``Default`` group when creating the form, or set the correct group on
    the constraint you are adding.

.. code-block:: php

    new NotBlank(array('groups' => array('create', 'update'))

Final Thoughts
--------------

You now know all of the building blocks necessary to build complex and
functional forms for your application. When building forms, keep in mind that
the first goal of a form is to translate data from an object (``Task``) to an
HTML form so that the user can modify that data. The second goal of a form is to
take the data submitted by the user and to re-apply it to the object.

There's still much more to learn about the powerful world of forms, such as
how to handle
:doc:`file uploads with Doctrine </cookbook/doctrine/file_uploads>` or how
to create a form where a dynamic number of sub-forms can be added (e.g. a
todo list where you can keep adding more fields via JavaScript before submitting).
See the cookbook for these topics. Also, be sure to lean on the
:doc:`field type reference documentation </reference/forms/types>`, which
includes examples of how to use each field type and its options.

Learn more from the Cookbook
----------------------------

* :doc:`/cookbook/doctrine/file_uploads`
* :doc:`File Field Reference </reference/forms/types/file>`
* :doc:`Creating Custom Field Types </cookbook/form/create_custom_field_type>`
* :doc:`/cookbook/form/form_customization`
* :doc:`/cookbook/form/dynamic_form_modification`
* :doc:`/cookbook/form/data_transformers`

.. _`Symfony Form component`: https://github.com/symfony/Form
.. _`DateTime`: http://php.net/manual/en/class.datetime.php
.. _`Twig Bridge`: https://github.com/symfony/symfony/tree/master/src/Symfony/Bridge/Twig
.. _`form_div_layout.html.twig`: https://github.com/symfony/symfony/blob/master/src/Symfony/Bridge/Twig/Resources/views/Form/form_div_layout.html.twig
.. _`Cross-site request forgery`: http://en.wikipedia.org/wiki/Cross-site_request_forgery
.. _`view on GitHub`: https://github.com/symfony/symfony/tree/master/src/Symfony/Bundle/FrameworkBundle/Resources/views/Form<|MERGE_RESOLUTION|>--- conflicted
+++ resolved
@@ -722,16 +722,10 @@
     field ``nullable``). This is very useful, as your client-side validation will
     automatically match your validation rules.
 
-<<<<<<< HEAD
-* ``maxlength``: If the field is some sort of text field, then the ``maxlength``
-  option attribute can be guessed from the validation constraints (if ``Length`` or
-  ``Range`` is used) or from the Doctrine metadata (via the field's length).
-=======
 ``max_length``
     If the field is some sort of text field, then the ``max_length`` option can be
     guessed from the validation constraints (if ``Length`` or ``Range`` is used) or
     from the Doctrine metadata (via the field's length).
->>>>>>> 87365fa1
 
 .. note::
 
