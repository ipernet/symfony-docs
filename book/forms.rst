.. index::
   single: Forms

Forms
=====

Dealing with HTML forms is one of the most common - and challenging - tasks for
a web developer. Symfony2 integrates a Form component that makes dealing with
forms easy. In this chapter, you'll build a complex form from the ground-up,
learning the most important features of the form library along the way.

.. note::

   The Symfony Form component is a standalone library that can be used outside
   of Symfony2 projects. For more information, see the `Symfony2 Form component`_
   on GitHub.

.. index::
   single: Forms; Create a simple form

Creating a Simple Form
----------------------

Suppose you're building a simple todo list application that will need to
display "tasks". Because your users will need to edit and create tasks, you're
going to need to build a form. But before you begin, first focus on the generic
``Task`` class that represents and stores the data for a single task::

    // src/Acme/TaskBundle/Entity/Task.php
    namespace Acme\TaskBundle\Entity;

    class Task
    {
        protected $task;

        protected $dueDate;

        public function getTask()
        {
            return $this->task;
        }

        public function setTask($task)
        {
            $this->task = $task;
        }

        public function getDueDate()
        {
            return $this->dueDate;
        }

        public function setDueDate(\DateTime $dueDate = null)
        {
            $this->dueDate = $dueDate;
        }
    }

.. note::

   If you're coding along with this example, create the ``AcmeTaskBundle``
   first by running the following command (and accepting all of the default
   options):

   .. code-block:: bash

        $ php app/console generate:bundle --namespace=Acme/TaskBundle

This class is a "plain-old-PHP-object" because, so far, it has nothing
to do with Symfony or any other library. It's quite simply a normal PHP object
that directly solves a problem inside *your* application (i.e. the need to
represent a task in your application). Of course, by the end of this chapter,
you'll be able to submit data to a ``Task`` instance (via an HTML form), validate
its data, and persist it to the database.

.. index::
   single: Forms; Create a form in a controller

Building the Form
~~~~~~~~~~~~~~~~~

Now that you've created a ``Task`` class, the next step is to create and
render the actual HTML form. In Symfony2, this is done by building a form
object and then rendering it in a template. For now, this can all be done
from inside a controller::

    // src/Acme/TaskBundle/Controller/DefaultController.php
    namespace Acme\TaskBundle\Controller;

    use Symfony\Bundle\FrameworkBundle\Controller\Controller;
    use Acme\TaskBundle\Entity\Task;
    use Symfony\Component\HttpFoundation\Request;

    class DefaultController extends Controller
    {
        public function newAction(Request $request)
        {
            // create a task and give it some dummy data for this example
            $task = new Task();
            $task->setTask('Write a blog post');
            $task->setDueDate(new \DateTime('tomorrow'));

            $form = $this->createFormBuilder($task)
                ->add('task', 'text')
                ->add('dueDate', 'date')
                ->add('save', 'submit')
                ->getForm();

            return $this->render('AcmeTaskBundle:Default:new.html.twig', array(
                'form' => $form->createView(),
            ));
        }
    }

.. tip::

   This example shows you how to build your form directly in the controller.
   Later, in the ":ref:`book-form-creating-form-classes`" section, you'll learn
   how to build your form in a standalone class, which is recommended as
   your form becomes reusable.

Creating a form requires relatively little code because Symfony2 form objects
are built with a "form builder". The form builder's purpose is to allow you
to write simple form "recipes", and have it do all the heavy-lifting of actually
building the form.

In this example, you've added two fields to your form - ``task`` and ``dueDate`` -
corresponding to the ``task`` and ``dueDate`` properties of the ``Task`` class.
You've also assigned each a "type" (e.g. ``text``, ``date``), which, among
other things, determines which HTML form tag(s) is rendered for that field.
Finally, you added a submit button for submitting the form to the server.

.. versionadded:: 2.3
    Support for submit buttons was introduced in Symfony 2.3. Before that, you had
    to add buttons to the form's HTML manually.

Symfony2 comes with many built-in types that will be discussed shortly
(see :ref:`book-forms-type-reference`).

.. index::
  single: Forms; Basic template rendering

Rendering the Form
~~~~~~~~~~~~~~~~~~

Now that the form has been created, the next step is to render it. This is
done by passing a special form "view" object to your template (notice the
``$form->createView()`` in the controller above) and using a set of form
helper functions:

.. configuration-block::

    .. code-block:: html+jinja

        {# src/Acme/TaskBundle/Resources/views/Default/new.html.twig #}

        {{ form(form) }}

    .. code-block:: html+php

        <!-- src/Acme/TaskBundle/Resources/views/Default/new.html.php -->

        <?php echo $view['form']->form($form) ?>

.. image:: /images/book/form-simple.png
    :align: center

.. note::

    This example assumes that you submit the form in a "POST" request and to
    the same URL that it was displayed in. You will learn later how to
    change the request method and the target URL of the form.

That's it! By printing ``form(form)``, each field in the form is rendered, along
with a label and error message (if there is one). The ``form`` function also
surrounds everything in the necessary HTML ``<form>`` tag. As easy as this is,
it's not very flexible (yet). Usually, you'll want to render each form field
individually so you can control how the form looks. You'll learn how to do
that in the ":ref:`form-rendering-template`" section.

Before moving on, notice how the rendered ``task`` input field has the value
of the ``task`` property from the ``$task`` object (i.e. "Write a blog post").
This is the first job of a form: to take data from an object and translate
it into a format that's suitable for being rendered in an HTML form.

.. tip::

   The form system is smart enough to access the value of the protected
   ``task`` property via the ``getTask()`` and ``setTask()`` methods on the
   ``Task`` class. Unless a property is public, it *must* have a "getter" and
   "setter" method so that the Form component can get and put data onto the
   property. For a Boolean property, you can use an "isser" or "hasser" method
   (e.g. ``isPublished()`` or ``hasReminder()``) instead of a getter (e.g.
   ``getPublished()`` or ``getReminder()``).

.. index::
  single: Forms; Handling form submissions

.. _book-form-handling-form-submissions:

Handling Form Submissions
~~~~~~~~~~~~~~~~~~~~~~~~~

The second job of a form is to translate user-submitted data back to the
properties of an object. To make this happen, the submitted data from the
user must be written into the form. Add the following functionality to your
controller::

    // ...
    use Symfony\Component\HttpFoundation\Request;

    public function newAction(Request $request)
    {
        // just setup a fresh $task object (remove the dummy data)
        $task = new Task();

        $form = $this->createFormBuilder($task)
            ->add('task', 'text')
            ->add('dueDate', 'date')
            ->add('save', 'submit')
            ->getForm();

        $form->handleRequest($request);

        if ($form->isValid()) {
            // perform some action, such as saving the task to the database

            return $this->redirect($this->generateUrl('task_success'));
        }

        // ...
    }

.. versionadded:: 2.3
    The :method:`Symfony\\Component\\Form\\FormInterface::handleRequest` method
    was introduced in Symfony 2.3. Previously, the ``$request`` was passed
    to the ``submit`` method - a strategy which is deprecated and will be
    removed in Symfony 3.0. For details on that method, see :ref:`cookbook-form-submit-request`.

This controller follows a common pattern for handling forms, and has three
possible paths:

#. When initially loading the page in a browser, the form is simply created and
   rendered. :method:`Symfony\\Component\\Form\\FormInterface::handleRequest`
   recognizes that the form was not submitted and does nothing.
   :method:`Symfony\\Component\\Form\\FormInterface::isValid` returns ``false``
   if the form was not submitted.

#. When the user submits the form, :method:`Symfony\\Component\\Form\\FormInterface::handleRequest`
   recognizes this and immediately writes the submitted data back into the
   ``task`` and ``dueDate`` properties of the ``$task`` object. Then this object
   is validated. If it is invalid (validation is covered in the next section),
   :method:`Symfony\\Component\\Form\\FormInterface::isValid` returns ``false``
   again, so the form is rendered together with all validation errors;

   .. note::

       You can use the method :method:`Symfony\\Component\\Form\\FormInterface::isSubmitted`
       to check whether a form was submitted, regardless of whether or not the
       submitted data is actually valid.

#. When the user submits the form with valid data, the submitted data is again
   written into the form, but this time :method:`Symfony\\Component\\Form\\FormInterface::isValid`
   returns ``true``. Now you have the opportunity to perform some actions using
   the ``$task`` object (e.g. persisting it to the database) before redirecting
   the user to some other page (e.g. a "thank you" or "success" page).

   .. note::

      Redirecting a user after a successful form submission prevents the user
      from being able to hit the "Refresh" button of their browser and re-post
      the data.

.. index::
   single: Forms; Multiple Submit Buttons

.. _book-form-submitting-multiple-buttons:

Submitting Forms with Multiple Buttons
~~~~~~~~~~~~~~~~~~~~~~~~~~~~~~~~~~~~~~

.. versionadded:: 2.3
    Support for buttons in forms was introduced in Symfony 2.3.

When your form contains more than one submit button, you will want to check
which of the buttons was clicked to adapt the program flow in your controller.
To do this, add a second button with the caption "Save and add" to your form::

    $form = $this->createFormBuilder($task)
        ->add('task', 'text')
        ->add('dueDate', 'date')
        ->add('save', 'submit')
        ->add('saveAndAdd', 'submit')
        ->getForm();

In your controller, use the button's
:method:`Symfony\\Component\\Form\\ClickableInterface::isClicked` method for
querying if the "Save and add" button was clicked::

    if ($form->isValid()) {
        // ... perform some action, such as saving the task to the database

        $nextAction = $form->get('saveAndAdd')->isClicked()
            ? 'task_new'
            : 'task_success';

        return $this->redirect($this->generateUrl($nextAction));
    }

.. index::
   single: Forms; Validation

.. _book-forms-form-validation:

Form Validation
---------------

In the previous section, you learned how a form can be submitted with valid
or invalid data. In Symfony2, validation is applied to the underlying object
(e.g. ``Task``). In other words, the question isn't whether the "form" is
valid, but whether or not the ``$task`` object is valid after the form has
applied the submitted data to it. Calling ``$form->isValid()`` is a shortcut
that asks the ``$task`` object whether or not it has valid data.

Validation is done by adding a set of rules (called constraints) to a class. To
see this in action, add validation constraints so that the ``task`` field cannot
be empty and the ``dueDate`` field cannot be empty and must be a valid \DateTime
object.

.. configuration-block::

    .. code-block:: yaml

        # Acme/TaskBundle/Resources/config/validation.yml
        Acme\TaskBundle\Entity\Task:
            properties:
                task:
                    - NotBlank: ~
                dueDate:
                    - NotBlank: ~
                    - Type: \DateTime

    .. code-block:: php-annotations

        // Acme/TaskBundle/Entity/Task.php
        use Symfony\Component\Validator\Constraints as Assert;

        class Task
        {
            /**
             * @Assert\NotBlank()
             */
            public $task;

            /**
             * @Assert\NotBlank()
             * @Assert\Type("\DateTime")
             */
            protected $dueDate;
        }

    .. code-block:: xml

        <!-- Acme/TaskBundle/Resources/config/validation.xml -->
        <?xml version="1.0" encoding="UTF-8"?>
        <constraint-mapping xmlns="http://symfony.com/schema/dic/constraint-mapping"
            xmlns:xsi="http://www.w3.org/2001/XMLSchema-instance"
            xsi:schemaLocation="http://symfony.com/schema/dic/constraint-mapping
                http://symfony.com/schema/dic/constraint-mapping/constraint-mapping-1.0.xsd">

            <class name="Acme\TaskBundle\Entity\Task">
                <property name="task">
                    <constraint name="NotBlank" />
                </property>
                <property name="dueDate">
                    <constraint name="NotBlank" />
                    <constraint name="Type">\DateTime</constraint>
                </property>
            </class>
        </constraint-mapping>

    .. code-block:: php

        // Acme/TaskBundle/Entity/Task.php
        use Symfony\Component\Validator\Mapping\ClassMetadata;
        use Symfony\Component\Validator\Constraints\NotBlank;
        use Symfony\Component\Validator\Constraints\Type;

        class Task
        {
            // ...

            public static function loadValidatorMetadata(ClassMetadata $metadata)
            {
                $metadata->addPropertyConstraint('task', new NotBlank());

                $metadata->addPropertyConstraint('dueDate', new NotBlank());
                $metadata->addPropertyConstraint(
                    'dueDate',
                    new Type('\DateTime')
                );
            }
        }

That's it! If you re-submit the form with invalid data, you'll see the
corresponding errors printed out with the form.

.. _book-forms-html5-validation-disable:

.. sidebar:: HTML5 Validation

   As of HTML5, many browsers can natively enforce certain validation constraints
   on the client side. The most common validation is activated by rendering
   a ``required`` attribute on fields that are required. For browsers that
   support HTML5, this will result in a native browser message being displayed
   if the user tries to submit the form with that field blank.

   Generated forms take full advantage of this new feature by adding sensible
   HTML attributes that trigger the validation. The client-side validation,
   however, can be disabled by adding the ``novalidate`` attribute to the
   ``form`` tag or ``formnovalidate`` to the submit tag. This is especially
   useful when you want to test your server-side validation constraints,
   but are being prevented by your browser from, for example, submitting
   blank fields.

   .. configuration-block::

       .. code-block:: html+jinja

           {# src/Acme/DemoBundle/Resources/views/Default/new.html.twig #}

           {{ form(form, {'attr': {'novalidate': 'novalidate'}}) }}

       .. code-block:: html+php

           <!-- src/Acme/DemoBundle/Resources/views/Default/new.html.php -->

           <?php echo $view['form']->form($form, array(
               'attr' => array('novalidate' => 'novalidate'),
           )) ?>

Validation is a very powerful feature of Symfony2 and has its own
:doc:`dedicated chapter </book/validation>`.

.. index::
   single: Forms; Validation groups

.. _book-forms-validation-groups:

Validation Groups
~~~~~~~~~~~~~~~~~

If your object takes advantage of :ref:`validation groups <book-validation-validation-groups>`,
you'll need to specify which validation group(s) your form should use::

    $form = $this->createFormBuilder($users, array(
        'validation_groups' => array('registration'),
    ))->add(...);

If you're creating :ref:`form classes <book-form-creating-form-classes>` (a
good practice), then you'll need to add the following to the ``setDefaultOptions()``
method::

    use Symfony\Component\OptionsResolver\OptionsResolverInterface;

    public function setDefaultOptions(OptionsResolverInterface $resolver)
    {
        $resolver->setDefaults(array(
            'validation_groups' => array('registration'),
        ));
    }

In both of these cases, *only* the ``registration`` validation group will
be used to validate the underlying object.

.. index::
   single: Forms; Disabling validation

Disabling Validation
~~~~~~~~~~~~~~~~~~~~

.. versionadded:: 2.3
    The ability to set ``validation_groups`` to false was introduced in Symfony 2.3.

Sometimes it is useful to suppress the validation of a form altogether. For
these cases you can set the ``validation_groups`` option to ``false``::

    use Symfony\Component\OptionsResolver\OptionsResolverInterface;

    public function setDefaultOptions(OptionsResolverInterface $resolver)
    {
        $resolver->setDefaults(array(
            'validation_groups' => false,
        ));
    }

Note that when you do that, the form will still run basic integrity checks,
for example whether an uploaded file was too large or whether non-existing
fields were submitted. If you want to suppress validation, you can use the
:ref:`POST_SUBMIT event <cookbook-dynamic-form-modification-suppressing-form-validation>`.

.. index::
   single: Forms; Validation groups based on submitted data

Groups based on the Submitted Data
~~~~~~~~~~~~~~~~~~~~~~~~~~~~~~~~~~

If you need some advanced logic to determine the validation groups (e.g.
based on submitted data), you can set the ``validation_groups`` option
to an array callback::

    use Symfony\Component\OptionsResolver\OptionsResolverInterface;

    public function setDefaultOptions(OptionsResolverInterface $resolver)
    {
        $resolver->setDefaults(array(
            'validation_groups' => array(
                'Acme\AcmeBundle\Entity\Client',
                'determineValidationGroups',
            ),
        ));
    }

This will call the static method ``determineValidationGroups()`` on the
``Client`` class after the form is submitted, but before validation is executed.
The Form object is passed as an argument to that method (see next example).
You can also define whole logic inline by using a ``Closure``::

    use Symfony\Component\Form\FormInterface;
    use Symfony\Component\OptionsResolver\OptionsResolverInterface;

    public function setDefaultOptions(OptionsResolverInterface $resolver)
    {
        $resolver->setDefaults(array(
            'validation_groups' => function(FormInterface $form) {
                $data = $form->getData();
                if (Entity\Client::TYPE_PERSON == $data->getType()) {
                    return array('person');
                } else {
                    return array('company');
                }
            },
        ));
    }

.. index::
   single: Forms; Validation groups based on clicked button

Groups based on the Clicked Button
~~~~~~~~~~~~~~~~~~~~~~~~~~~~~~~~~~

.. versionadded:: 2.3
    Support for buttons in forms was introduced in Symfony 2.3.

When your form contains multiple submit buttons, you can change the validation
group depending on which button is used to submit the form. For example,
consider a form in a wizard that lets you advance to the next step or go back
to the previous step. Also assume that when returning to the previous step,
the data of the form should be saved, but not validated.

First, we need to add the two buttons to the form::

    $form = $this->createFormBuilder($task)
        // ...
        ->add('nextStep', 'submit')
        ->add('previousStep', 'submit')
        ->getForm();

Then, we configure the button for returning to the previous step to run
specific validation groups. In this example, we want it to suppress validation,
so we set its ``validation_groups`` option to false::

    $form = $this->createFormBuilder($task)
        // ...
        ->add('previousStep', 'submit', array(
            'validation_groups' => false,
        ))
        ->getForm();

Now the form will skip your validation constraints. It will still validate
basic integrity constraints, such as checking whether an uploaded file was too
large or whether you tried to submit text in a number field.

.. index::
   single: Forms; Built-in field types

.. _book-forms-type-reference:

Built-in Field Types
--------------------

Symfony comes standard with a large group of field types that cover all of
the common form fields and data types you'll encounter:

.. include:: /reference/forms/types/map.rst.inc

You can also create your own custom field types. This topic is covered in
the ":doc:`/cookbook/form/create_custom_field_type`" article of the cookbook.

.. index::
   single: Forms; Field type options

Field Type Options
~~~~~~~~~~~~~~~~~~

Each field type has a number of options that can be used to configure it.
For example, the ``dueDate`` field is currently being rendered as 3 select
boxes. However, the :doc:`date field </reference/forms/types/date>` can be
configured to be rendered as a single text box (where the user would enter
the date as a string in the box)::

    ->add('dueDate', 'date', array('widget' => 'single_text'))

.. image:: /images/book/form-simple2.png
    :align: center

Each field type has a number of different options that can be passed to it.
Many of these are specific to the field type and details can be found in
the documentation for each type.

.. sidebar:: The ``required`` Option

    The most common option is the ``required`` option, which can be applied to
    any field. By default, the ``required`` option is set to ``true``, meaning
    that HTML5-ready browsers will apply client-side validation if the field
    is left blank. If you don't want this behavior, either set the ``required``
    option on your field to ``false`` or
    :ref:`disable HTML5 validation <book-forms-html5-validation-disable>`.

    Also note that setting the ``required`` option to ``true`` will **not**
    result in server-side validation to be applied. In other words, if a
    user submits a blank value for the field (either with an old browser
    or web service, for example), it will be accepted as a valid value unless
    you use Symfony's ``NotBlank`` or ``NotNull`` validation constraint.

    In other words, the ``required`` option is "nice", but true server-side
    validation should *always* be used.

.. sidebar:: The ``label`` Option

    The label for the form field can be set using the ``label`` option,
    which can be applied to any field::

        ->add('dueDate', 'date', array(
            'widget' => 'single_text',
            'label'  => 'Due Date',
        ))

    The label for a field can also be set in the template rendering the
    form, see below. If you don't need a label associated to your input,
    you can disable it by setting its value to ``false``.

.. index::
   single: Forms; Field type guessing

.. _book-forms-field-guessing:

Field Type Guessing
-------------------

Now that you've added validation metadata to the ``Task`` class, Symfony
already knows a bit about your fields. If you allow it, Symfony can "guess"
the type of your field and set it up for you. In this example, Symfony can
guess from the validation rules that both the ``task`` field is a normal
``text`` field and the ``dueDate`` field is a ``date`` field::

    public function newAction()
    {
        $task = new Task();

        $form = $this->createFormBuilder($task)
            ->add('task')
            ->add('dueDate', null, array('widget' => 'single_text'))
            ->add('save', 'submit')
            ->getForm();
    }

The "guessing" is activated when you omit the second argument to the ``add()``
method (or if you pass ``null`` to it). If you pass an options array as the
third argument (done for ``dueDate`` above), these options are applied to
the guessed field.

.. caution::

    If your form uses a specific validation group, the field type guesser
    will still consider *all* validation constraints when guessing your
    field types (including constraints that are not part of the validation
    group(s) being used).

.. index::
   single: Forms; Field type guessing

Field Type Options Guessing
~~~~~~~~~~~~~~~~~~~~~~~~~~~

In addition to guessing the "type" for a field, Symfony can also try to guess
the correct values of a number of field options.

.. tip::

    When these options are set, the field will be rendered with special HTML
    attributes that provide for HTML5 client-side validation. However, it
    doesn't generate the equivalent server-side constraints (e.g. ``Assert\Length``).
    And though you'll need to manually add your server-side validation, these
    field type options can then be guessed from that information.

* ``required``: The ``required`` option can be guessed based on the validation
  rules (i.e. is the field ``NotBlank`` or ``NotNull``) or the Doctrine metadata
  (i.e. is the field ``nullable``). This is very useful, as your client-side
  validation will automatically match your validation rules.

* ``max_length``: If the field is some sort of text field, then the ``max_length``
  option can be guessed from the validation constraints (if ``Length`` or
  ``Range`` is used) or from the Doctrine metadata (via the field's length).

.. note::

  These field options are *only* guessed if you're using Symfony to guess
  the field type (i.e. omit or pass ``null`` as the second argument to ``add()``).

If you'd like to change one of the guessed values, you can override it by
passing the option in the options field array::

    ->add('task', null, array('max_length' => 4))

.. index::
   single: Forms; Rendering in a template

.. _form-rendering-template:

Rendering a Form in a Template
------------------------------

So far, you've seen how an entire form can be rendered with just one line
of code. Of course, you'll usually need much more flexibility when rendering:

.. configuration-block::

    .. code-block:: html+jinja

        {# src/Acme/TaskBundle/Resources/views/Default/new.html.twig #}
        {{ form_start(form) }}
            {{ form_errors(form) }}

            {{ form_row(form.task) }}
            {{ form_row(form.dueDate) }}
        {{ form_end(form) }}

    .. code-block:: html+php

        <!-- src/Acme/TaskBundle/Resources/views/Default/newAction.html.php -->
        <?php echo $view['form']->start($form) ?>
            <?php echo $view['form']->errors($form) ?>

            <?php echo $view['form']->row($form['task']) ?>
            <?php echo $view['form']->row($form['dueDate']) ?>
        <?php echo $view['form']->end($form) ?>

Take a look at each part:

* ``form_start(form)`` - Renders the start tag of the form.

* ``form_errors(form)`` - Renders any errors global to the whole form
  (field-specific errors are displayed next to each field);

* ``form_row(form.dueDate)`` - Renders the label, any errors, and the HTML
  form widget for the given field (e.g. ``dueDate``) inside, by default, a
  ``div`` element;

* ``form_end()`` - Renders the end tag of the form and any fields that have not
  yet been rendered. This is useful for rendering hidden fields and taking
  advantage of the automatic :ref:`CSRF Protection <forms-csrf>`.

The majority of the work is done by the ``form_row`` helper, which renders
the label, errors and HTML form widget of each field inside a ``div`` tag
by default. In the :ref:`form-theming` section, you'll learn how the ``form_row``
output can be customized on many different levels.

.. tip::

    You can access the current data of your form via ``form.vars.value``:

    .. configuration-block::

        .. code-block:: jinja

            {{ form.vars.value.task }}

        .. code-block:: html+php

            <?php echo $form->vars['value']->getTask() ?>

.. index::
   single: Forms; Rendering each field by hand

Rendering each Field by Hand
~~~~~~~~~~~~~~~~~~~~~~~~~~~~

The ``form_row`` helper is great because you can very quickly render each
field of your form (and the markup used for the "row" can be customized as
well). But since life isn't always so simple, you can also render each field
entirely by hand. The end-product of the following is the same as when you
used the ``form_row`` helper:

.. configuration-block::

    .. code-block:: html+jinja

        {{ form_start(form) }}
            {{ form_errors(form) }}

            <div>
                {{ form_label(form.task) }}
                {{ form_errors(form.task) }}
                {{ form_widget(form.task) }}
            </div>

            <div>
                {{ form_label(form.dueDate) }}
                {{ form_errors(form.dueDate) }}
                {{ form_widget(form.dueDate) }}
            </div>

            <div>
                {{ form_widget(form.save) }}
            </div>

        {{ form_end(form) }}

    .. code-block:: html+php

        <?php echo $view['form']->start($form) ?>

            <?php echo $view['form']->errors($form) ?>

            <div>
                <?php echo $view['form']->label($form['task']) ?>
                <?php echo $view['form']->errors($form['task']) ?>
                <?php echo $view['form']->widget($form['task']) ?>
            </div>

            <div>
                <?php echo $view['form']->label($form['dueDate']) ?>
                <?php echo $view['form']->errors($form['dueDate']) ?>
                <?php echo $view['form']->widget($form['dueDate']) ?>
            </div>

            <div>
                <?php echo $view['form']->widget($form['save']) ?>
            </div>

        <?php echo $view['form']->end($form) ?>

If the auto-generated label for a field isn't quite right, you can explicitly
specify it:

.. configuration-block::

    .. code-block:: html+jinja

        {{ form_label(form.task, 'Task Description') }}

    .. code-block:: html+php

        <?php echo $view['form']->label($form['task'], 'Task Description') ?>

Some field types have additional rendering options that can be passed
to the widget. These options are documented with each type, but one common
options is ``attr``, which allows you to modify attributes on the form element.
The following would add the ``task_field`` class to the rendered input text
field:

.. configuration-block::

    .. code-block:: html+jinja

        {{ form_widget(form.task, {'attr': {'class': 'task_field'}}) }}

    .. code-block:: html+php

        <?php echo $view['form']->widget($form['task'], array(
            'attr' => array('class' => 'task_field'),
        )) ?>

If you need to render form fields "by hand" then you can access individual
values for fields such as the ``id``, ``name`` and ``label``. For example
to get the ``id``:

.. configuration-block::

    .. code-block:: html+jinja

        {{ form.task.vars.id }}

    .. code-block:: html+php

        <?php echo $form['task']->vars['id']?>

To get the value used for the form field's name attribute you need to use
the ``full_name`` value:

.. configuration-block::

    .. code-block:: html+jinja

        {{ form.task.vars.full_name }}

    .. code-block:: html+php

        <?php echo $form['task']->vars['full_name'] ?>

Twig Template Function Reference
~~~~~~~~~~~~~~~~~~~~~~~~~~~~~~~~

If you're using Twig, a full reference of the form rendering functions is
available in the :doc:`reference manual </reference/forms/twig_reference>`.
Read this to know everything about the helpers available and the options
that can be used with each.

.. index::
   single: Forms; Changing the action and method

.. _book-forms-changing-action-and-method:

Changing the Action and Method of a Form
----------------------------------------

So far, the ``form_start()`` helper has been used to render the form's start
tag and we assumed that each form is submitted to the same URL in a POST request.
Sometimes you want to change these parameters. You can do so in a few different
ways. If you build your form in the controller, you can use ``setAction()`` and
``setMethod()``::

    $form = $this->createFormBuilder($task)
        ->setAction($this->generateUrl('target_route'))
        ->setMethod('GET')
        ->add('task', 'text')
        ->add('dueDate', 'date')
        ->add('save', 'submit')
        ->getForm();

.. note::

    This example assumes that you've created a route called ``target_route``
    that points to the controller that processes the form.

In :ref:`book-form-creating-form-classes` you will learn how to move the
form building code into separate classes. When using an external form class
in the controller, you can pass the action and method as form options::

    $form = $this->createForm(new TaskType(), $task, array(
        'action' => $this->generateUrl('target_route'),
        'method' => 'GET',
    ));

Finally, you can override the action and method in the template by passing them
to the ``form()`` or the ``form_start()`` helper:

.. configuration-block::

    .. code-block:: html+jinja

        {# src/Acme/TaskBundle/Resources/views/Default/new.html.twig #}
        {{ form(form, {'action': path('target_route'), 'method': 'GET'}) }}

        {{ form_start(form, {'action': path('target_route'), 'method': 'GET'}) }}

    .. code-block:: html+php

        <!-- src/Acme/TaskBundle/Resources/views/Default/newAction.html.php -->
        <?php echo $view['form']->form($form, array(
            'action' => $view['router']->generate('target_route'),
            'method' => 'GET',
        )) ?>

        <?php echo $view['form']->start($form, array(
            'action' => $view['router']->generate('target_route'),
            'method' => 'GET',
        )) ?>

.. note::

    If the form's method is not GET or POST, but PUT, PATCH or DELETE, Symfony2
    will insert a hidden field with the name ``_method`` that stores this method.
    The form will be submitted in a normal POST request, but Symfony2's router
    is capable of detecting the ``_method`` parameter and will interpret it as
    a PUT, PATCH or DELETE request. Read the cookbook chapter
    ":doc:`/cookbook/routing/method_parameters`" for more information.

.. index::
   single: Forms; Creating form classes

.. _book-form-creating-form-classes:

Creating Form Classes
---------------------

As you've seen, a form can be created and used directly in a controller.
However, a better practice is to build the form in a separate, standalone PHP
class, which can then be reused anywhere in your application. Create a new class
that will house the logic for building the task form::

    // src/Acme/TaskBundle/Form/Type/TaskType.php
    namespace Acme\TaskBundle\Form\Type;

    use Symfony\Component\Form\AbstractType;
    use Symfony\Component\Form\FormBuilderInterface;

    class TaskType extends AbstractType
    {
        public function buildForm(FormBuilderInterface $builder, array $options)
        {
            $builder
                ->add('task')
                ->add('dueDate', null, array('widget' => 'single_text'))
                ->add('save', 'submit');
        }

        public function getName()
        {
            return 'task';
        }
    }

This new class contains all the directions needed to create the task form
(note that the ``getName()`` method should return a unique identifier for this
form "type"). It can be used to quickly build a form object in the controller::

    // src/Acme/TaskBundle/Controller/DefaultController.php

    // add this new use statement at the top of the class
    use Acme\TaskBundle\Form\Type\TaskType;

    public function newAction()
    {
        $task = ...;
        $form = $this->createForm(new TaskType(), $task);

        // ...
    }

Placing the form logic into its own class means that the form can be easily
reused elsewhere in your project. This is the best way to create forms, but
the choice is ultimately up to you.

.. _book-forms-data-class:

.. sidebar:: Setting the ``data_class``

    Every form needs to know the name of the class that holds the underlying
    data (e.g. ``Acme\TaskBundle\Entity\Task``). Usually, this is just guessed
    based off of the object passed to the second argument to ``createForm``
    (i.e. ``$task``). Later, when you begin embedding forms, this will no
    longer be sufficient. So, while not always necessary, it's generally a
    good idea to explicitly specify the ``data_class`` option by adding the
    following to your form type class::

        use Symfony\Component\OptionsResolver\OptionsResolverInterface;

        public function setDefaultOptions(OptionsResolverInterface $resolver)
        {
            $resolver->setDefaults(array(
                'data_class' => 'Acme\TaskBundle\Entity\Task',
            ));
        }

.. tip::

    When mapping forms to objects, all fields are mapped. Any fields on the
    form that do not exist on the mapped object will cause an exception to
    be thrown.

    In cases where you need extra fields in the form (for example: a "do you
    agree with these terms" checkbox) that will not be mapped to the underlying
    object, you need to set the ``mapped`` option to ``false``::

        use Symfony\Component\Form\FormBuilderInterface;

        public function buildForm(FormBuilderInterface $builder, array $options)
        {
            $builder
                ->add('task')
                ->add('dueDate', null, array('mapped' => false))
                ->add('save', 'submit');
        }

    Additionally, if there are any fields on the form that aren't included in
    the submitted data, those fields will be explicitly set to ``null``.

    The field data can be accessed in a controller with::

        $form->get('dueDate')->getData();

    In addition, the data of an unmapped field can also be modified directly::

        $form->get('dueDate')->setData(new \DateTime());

Defining your Forms as Services
~~~~~~~~~~~~~~~~~~~~~~~~~~~~~~~

Defining your form type as a service is a good practice and makes it really
easy to use in your application.

.. note::

    Services and the service container will be handled
    :doc:`later on in this book </book/service_container>`. Things will be
    more clear after reading that chapter.

.. configuration-block::

    .. code-block:: yaml

        # src/Acme/TaskBundle/Resources/config/services.yml
        services:
            acme_demo.form.type.task:
                class: Acme\TaskBundle\Form\Type\TaskType
                tags:
                    - { name: form.type, alias: task }

    .. code-block:: xml

        <!-- src/Acme/TaskBundle/Resources/config/services.xml -->
        <?xml version="1.0" encoding="UTF-8" ?>
        <container xmlns="http://symfony.com/schema/dic/services"
            xmlns:xsi="http://www.w3.org/2001/XMLSchema-instance"
            xsi:schemaLocation="http://symfony.com/schema/dic/services http://symfony.com/schema/dic/services/services-1.0.xsd>

            <service id="acme_demo.form.type.task"
                class="Acme\TaskBundle\Form\Type\TaskType">
                <tag name="form.type" alias="task" />
            </service>
        </container>

    .. code-block:: php

        // src/Acme/TaskBundle/Resources/config/services.php
        use Symfony\Component\DependencyInjection\Definition;

        $container
            ->register(
                'acme_demo.form.type.task',
                'Acme\TaskBundle\Form\Type\TaskType'
            )
            ->addTag('form.type', array(
                'alias' => 'task',
            ))
        ;

That's it! Now you can use your form type directly in a controller::

    // src/Acme/TaskBundle/Controller/DefaultController.php
    // ...

    public function newAction()
    {
        $task = ...;
        $form = $this->createForm('task', $task);

        // ...
    }

or even use from within the form type of another form::

    // src/Acme/TaskBundle/Form/Type/ListType.php
    // ...

    class ListType extends AbstractType
    {
        public function buildForm(FormBuilderInterface $builder, array $options)
        {
            // ...

            $builder->add('someTask', 'task');
        }
    }

Read :ref:`form-cookbook-form-field-service` for more information.

.. index::
   pair: Forms; Doctrine

Forms and Doctrine
------------------

The goal of a form is to translate data from an object (e.g. ``Task``) to an
HTML form and then translate user-submitted data back to the original object. As
such, the topic of persisting the ``Task`` object to the database is entirely
unrelated to the topic of forms. But, if you've configured the ``Task`` class
to be persisted via Doctrine (i.e. you've added
:ref:`mapping metadata <book-doctrine-adding-mapping>` for it), then persisting
it after a form submission can be done when the form is valid::

    if ($form->isValid()) {
        $em = $this->getDoctrine()->getManager();
        $em->persist($task);
        $em->flush();

        return $this->redirect($this->generateUrl('task_success'));
    }

If, for some reason, you don't have access to your original ``$task`` object,
you can fetch it from the form::

    $task = $form->getData();

For more information, see the :doc:`Doctrine ORM chapter </book/doctrine>`.

The key thing to understand is that when the form is submitted, the submitted
data is transferred to the underlying object immediately. If you want to
persist that data, you simply need to persist the object itself (which already
contains the submitted data).

.. index::
   single: Forms; Embedded forms

Embedded Forms
--------------

Often, you'll want to build a form that will include fields from many different
objects. For example, a registration form may contain data belonging to
a ``User`` object as well as many ``Address`` objects. Fortunately, this
is easy and natural with the Form component.

Embedding a Single Object
~~~~~~~~~~~~~~~~~~~~~~~~~

Suppose that each ``Task`` belongs to a simple ``Category`` object. Start,
of course, by creating the ``Category`` object::

    // src/Acme/TaskBundle/Entity/Category.php
    namespace Acme\TaskBundle\Entity;

    use Symfony\Component\Validator\Constraints as Assert;

    class Category
    {
        /**
         * @Assert\NotBlank()
         */
        public $name;
    }

Next, add a new ``category`` property to the ``Task`` class::

    // ...

    class Task
    {
        // ...

        /**
         * @Assert\Type(type="Acme\TaskBundle\Entity\Category")
         */
        protected $category;

        // ...

        public function getCategory()
        {
            return $this->category;
        }

        public function setCategory(Category $category = null)
        {
            $this->category = $category;
        }
    }

Now that your application has been updated to reflect the new requirements,
create a form class so that a ``Category`` object can be modified by the user::

    // src/Acme/TaskBundle/Form/Type/CategoryType.php
    namespace Acme\TaskBundle\Form\Type;

    use Symfony\Component\Form\AbstractType;
    use Symfony\Component\Form\FormBuilderInterface;
    use Symfony\Component\OptionsResolver\OptionsResolverInterface;

    class CategoryType extends AbstractType
    {
        public function buildForm(FormBuilderInterface $builder, array $options)
        {
            $builder->add('name');
        }

        public function setDefaultOptions(OptionsResolverInterface $resolver)
        {
            $resolver->setDefaults(array(
                'data_class' => 'Acme\TaskBundle\Entity\Category',
            ));
        }

        public function getName()
        {
            return 'category';
        }
    }

The end goal is to allow the ``Category`` of a ``Task`` to be modified right
inside the task form itself. To accomplish this, add a ``category`` field
to the ``TaskType`` object whose type is an instance of the new ``CategoryType``
class:

.. code-block:: php

    use Symfony\Component\Form\FormBuilderInterface;

    public function buildForm(FormBuilderInterface $builder, array $options)
    {
        // ...

        $builder->add('category', new CategoryType());
    }

The fields from ``CategoryType`` can now be rendered alongside those from
the ``TaskType`` class. To activate validation on CategoryType, add
the ``cascade_validation`` option to ``TaskType``::

    public function setDefaultOptions(OptionsResolverInterface $resolver)
    {
        $resolver->setDefaults(array(
            'data_class' => 'Acme\TaskBundle\Entity\Task',
            'cascade_validation' => true,
        ));
    }

Render the ``Category`` fields in the same way as the original ``Task`` fields:

.. configuration-block::

    .. code-block:: html+jinja

        {# ... #}

        <h3>Category</h3>
        <div class="category">
            {{ form_row(form.category.name) }}
        </div>

        {# ... #}

    .. code-block:: html+php

        <!-- ... -->

        <h3>Category</h3>
        <div class="category">
            <?php echo $view['form']->row($form['category']['name']) ?>
        </div>

        <!-- ... -->

When the user submits the form, the submitted data for the ``Category`` fields
are used to construct an instance of ``Category``, which is then set on the
``category`` field of the ``Task`` instance.

The ``Category`` instance is accessible naturally via ``$task->getCategory()``
and can be persisted to the database or used however you need.

Embedding a Collection of Forms
~~~~~~~~~~~~~~~~~~~~~~~~~~~~~~~

You can also embed a collection of forms into one form (imagine a ``Category``
form with many ``Product`` sub-forms). This is done by using the ``collection``
field type.

For more information see the ":doc:`/cookbook/form/form_collections`" cookbook
entry and the :doc:`collection </reference/forms/types/collection>` field type reference.

.. index::
   single: Forms; Theming
   single: Forms; Customizing fields

.. _form-theming:

Form Theming
------------

Every part of how a form is rendered can be customized. You're free to change
how each form "row" renders, change the markup used to render errors, or
even customize how a ``textarea`` tag should be rendered. Nothing is off-limits,
and different customizations can be used in different places.

Symfony uses templates to render each and every part of a form, such as
``label`` tags, ``input`` tags, error messages and everything else.

In Twig, each form "fragment" is represented by a Twig block. To customize
any part of how a form renders, you just need to override the appropriate block.

In PHP, each form "fragment" is rendered via an individual template file.
To customize any part of how a form renders, you just need to override the
existing template by creating a new one.

To understand how this works, customize the ``form_row`` fragment and
add a class attribute to the ``div`` element that surrounds each row. To
do this, create a new template file that will store the new markup:

.. configuration-block::

    .. code-block:: html+jinja

        {# src/Acme/TaskBundle/Resources/views/Form/fields.html.twig #}
        {% block form_row %}
        {% spaceless %}
            <div class="form_row">
                {{ form_label(form) }}
                {{ form_errors(form) }}
                {{ form_widget(form) }}
            </div>
        {% endspaceless %}
        {% endblock form_row %}

    .. code-block:: html+php

        <!-- src/Acme/TaskBundle/Resources/views/Form/form_row.html.php -->
        <div class="form_row">
            <?php echo $view['form']->label($form, $label) ?>
            <?php echo $view['form']->errors($form) ?>
            <?php echo $view['form']->widget($form, $parameters) ?>
        </div>

The ``form_row`` form fragment is used when rendering most fields via the
``form_row`` function. To tell the Form component to use your new ``form_row``
fragment defined above, add the following to the top of the template that
renders the form:

.. configuration-block::

    .. code-block:: html+jinja

        {# src/Acme/TaskBundle/Resources/views/Default/new.html.twig #}
        {% form_theme form 'AcmeTaskBundle:Form:fields.html.twig' %}

        {% form_theme form 'AcmeTaskBundle:Form:fields.html.twig' 'AcmeTaskBundle:Form:fields2.html.twig' %}

        <!-- ... render the form -->

    .. code-block:: html+php

        <!-- src/Acme/TaskBundle/Resources/views/Default/new.html.php -->
        <?php $view['form']->setTheme($form, array('AcmeTaskBundle:Form')) ?>

        <?php $view['form']->setTheme($form, array('AcmeTaskBundle:Form', 'AcmeTaskBundle:Form')) ?>

        <!-- ... render the form -->

The ``form_theme`` tag (in Twig) "imports" the fragments defined in the given
template and uses them when rendering the form. In other words, when the
``form_row`` function is called later in this template, it will use the ``form_row``
block from your custom theme (instead of the default ``form_row`` block
that ships with Symfony).

Your custom theme does not have to override all the blocks. When rendering a block
which is not overridden in your custom theme, the theming engine will fall back
to the global theme (defined at the bundle level).

If several custom themes are provided they will be searched in the listed order
before falling back to the global theme.

To customize any portion of a form, you just need to override the appropriate
fragment. Knowing exactly which block or file to override is the subject of
the next section.

.. code-block:: html+jinja

    {# src/Acme/TaskBundle/Resources/views/Default/new.html.twig #}

    {% form_theme form with 'AcmeTaskBundle:Form:fields.html.twig' %}

    {% form_theme form with ['AcmeTaskBundle:Form:fields.html.twig', 'AcmeTaskBundle:Form:fields2.html.twig'] %}

For a more extensive discussion, see :doc:`/cookbook/form/form_customization`.

.. index::
   single: Forms; Template fragment naming

.. _form-template-blocks:

Form Fragment Naming
~~~~~~~~~~~~~~~~~~~~

In Symfony, every part of a form that is rendered - HTML form elements, errors,
labels, etc. - is defined in a base theme, which is a collection of blocks
in Twig and a collection of template files in PHP.

In Twig, every block needed is defined in a single template file (`form_div_layout.html.twig`_)
that lives inside the `Twig Bridge`_. Inside this file, you can see every block
needed to render a form and every default field type.

In PHP, the fragments are individual template files. By default they are located in
the `Resources/views/Form` directory of the framework bundle (`view on GitHub`_).

Each fragment name follows the same basic pattern and is broken up into two pieces,
separated by a single underscore character (``_``). A few examples are:

* ``form_row`` - used by ``form_row`` to render most fields;
* ``textarea_widget`` - used by ``form_widget`` to render a ``textarea`` field
  type;
* ``form_errors`` - used by ``form_errors`` to render errors for a field;

Each fragment follows the same basic pattern: ``type_part``. The ``type`` portion
corresponds to the field *type* being rendered (e.g. ``textarea``, ``checkbox``,
``date``, etc) whereas the ``part`` portion corresponds to *what* is being
rendered (e.g. ``label``, ``widget``, ``errors``, etc). By default, there
are 4 possible *parts* of a form that can be rendered:

+-------------+--------------------------+---------------------------------------------------------+
| ``label``   | (e.g. ``form_label``)    | renders the field's label                               |
+-------------+--------------------------+---------------------------------------------------------+
| ``widget``  | (e.g. ``form_widget``)   | renders the field's HTML representation                 |
+-------------+--------------------------+---------------------------------------------------------+
| ``errors``  | (e.g. ``form_errors``)   | renders the field's errors                              |
+-------------+--------------------------+---------------------------------------------------------+
| ``row``     | (e.g. ``form_row``)      | renders the field's entire row (label, widget & errors) |
+-------------+--------------------------+---------------------------------------------------------+

.. note::

    There are actually 2 other *parts*  - ``rows`` and ``rest`` -
    but you should rarely if ever need to worry about overriding them.

By knowing the field type (e.g. ``textarea``) and which part you want to
customize (e.g. ``widget``), you can construct the fragment name that needs
to be overridden (e.g. ``textarea_widget``).

.. index::
   single: Forms; Template fragment inheritance

Template Fragment Inheritance
~~~~~~~~~~~~~~~~~~~~~~~~~~~~~

In some cases, the fragment you want to customize will appear to be missing.
For example, there is no ``textarea_errors`` fragment in the default themes
provided with Symfony. So how are the errors for a textarea field rendered?

The answer is: via the ``form_errors`` fragment. When Symfony renders the errors
for a textarea type, it looks first for a ``textarea_errors`` fragment before
falling back to the ``form_errors`` fragment. Each field type has a *parent*
type (the parent type of ``textarea`` is ``text``, its parent is ``form``),
and Symfony uses the fragment for the parent type if the base fragment doesn't
exist.

So, to override the errors for *only* ``textarea`` fields, copy the
``form_errors`` fragment, rename it to ``textarea_errors`` and customize it. To
override the default error rendering for *all* fields, copy and customize the
``form_errors`` fragment directly.

.. tip::

    The "parent" type of each field type is available in the
    :doc:`form type reference </reference/forms/types>` for each field type.

.. index::
   single: Forms; Global Theming

Global Form Theming
~~~~~~~~~~~~~~~~~~~

In the above example, you used the ``form_theme`` helper (in Twig) to "import"
the custom form fragments into *just* that form. You can also tell Symfony
to import form customizations across your entire project.

Twig
....

To automatically include the customized blocks from the ``fields.html.twig``
template created earlier in *all* templates, modify your application configuration
file:

.. configuration-block::

    .. code-block:: yaml

        # app/config/config.yml
        twig:
            form:
                resources:
                    - 'AcmeTaskBundle:Form:fields.html.twig'
            # ...

    .. code-block:: xml

        <!-- app/config/config.xml -->
        <?xml version="1.0" encoding="UTF-8" ?>
        <container xmlns="http://symfony.com/schema/dic/services"
            xmlns:xsi="http://www.w3.org/2001/XMLSchema-instance"
            xmlns:twig="http://symfony.com/schema/dic/twig"
            xsi:schemaLocation="http://symfony.com/schema/dic/services http://symfony.com/schema/dic/services/services-1.0.xsd
                                http://symfony.com/schema/dic/twig http://symfony.com/schema/dic/twig/twig-1.0.xsd">

            <twig:config>
                    <twig:form>
                        <twig:resource>AcmeTaskBundle:Form:fields.html.twig</twig:resource>
                    </twig:form>
                    <!-- ... -->
            </twig:config>
        </container>

    .. code-block:: php

        // app/config/config.php
        $container->loadFromExtension('twig', array(
            'form' => array(
                'resources' => array(
                    'AcmeTaskBundle:Form:fields.html.twig',
                ),
            ),
            // ...
        ));

Any blocks inside the ``fields.html.twig`` template are now used globally
to define form output.

.. sidebar::  Customizing Form Output all in a Single File with Twig

    In Twig, you can also customize a form block right inside the template
    where that customization is needed:

    .. code-block:: html+jinja

        {% extends '::base.html.twig' %}

        {# import "_self" as the form theme #}
        {% form_theme form _self %}

        {# make the form fragment customization #}
        {% block form_row %}
            {# custom field row output #}
        {% endblock form_row %}

        {% block content %}
            {# ... #}

            {{ form_row(form.task) }}
        {% endblock %}

    The ``{% form_theme form _self %}`` tag allows form blocks to be customized
    directly inside the template that will use those customizations. Use
    this method to quickly make form output customizations that will only
    ever be needed in a single template.

    .. caution::

        This ``{% form_theme form _self %}`` functionality will *only* work
        if your template extends another. If your template does not, you
        must point ``form_theme`` to a separate template.

PHP
...

To automatically include the customized templates from the ``Acme/TaskBundle/Resources/views/Form``
directory created earlier in *all* templates, modify your application configuration
file:

.. configuration-block::

    .. code-block:: yaml

        # app/config/config.yml
        framework:
            templating:
                form:
                    resources:
                        - 'AcmeTaskBundle:Form'
        # ...

    .. code-block:: xml

        <!-- app/config/config.xml -->
        <?xml version="1.0" encoding="UTF-8" ?>
        <container xmlns="http://symfony.com/schema/dic/services"
            xmlns:xsi="http://www.w3.org/2001/XMLSchema-instance"
            xmlns:framework="http://symfony.com/schema/dic/symfony"
            xsi:schemaLocation="http://symfony.com/schema/dic/services http://symfony.com/schema/dic/services/services-1.0.xsd
                                http://symfony.com/schema/dic/symfony http://symfony.com/schema/dic/symfony/symfony-1.0.xsd">

            <framework:config ...>
                <framework:templating>
                    <framework:form>
                        <framework:resource>AcmeTaskBundle:Form</framework:resource>
                    </framework:form>
                </framework:templating>
                <!-- ... -->
            </framework:config>
        </container>

    .. code-block:: php

        // app/config/config.php
        $container->loadFromExtension('framework', array(
            'templating' => array(
                'form' => array(
                    'resources' => array(
                        'AcmeTaskBundle:Form',
                    ),
                ),
            )
            // ...
        ));

Any fragments inside the ``Acme/TaskBundle/Resources/views/Form`` directory
are now used globally to define form output.

.. index::
   single: Forms; CSRF protection

.. _forms-csrf:

CSRF Protection
---------------

CSRF - or `Cross-site request forgery`_ - is a method by which a malicious
user attempts to make your legitimate users unknowingly submit data that
they don't intend to submit. Fortunately, CSRF attacks can be prevented by
using a CSRF token inside your forms.

The good news is that, by default, Symfony embeds and validates CSRF tokens
automatically for you. This means that you can take advantage of the CSRF
protection without doing anything. In fact, every form in this chapter has
taken advantage of the CSRF protection!

CSRF protection works by adding a hidden field to your form - called ``_token``
by default - that contains a value that only you and your user knows. This
ensures that the user - not some other entity - is submitting the given data.
Symfony automatically validates the presence and accuracy of this token.

The ``_token`` field is a hidden field and will be automatically rendered
if you include the ``form_end()`` function in your template, which ensures
that all un-rendered fields are output.

The CSRF token can be customized on a form-by-form basis. For example::

    use Symfony\Component\OptionsResolver\OptionsResolverInterface;

    class TaskType extends AbstractType
    {
        // ...

        public function setDefaultOptions(OptionsResolverInterface $resolver)
        {
            $resolver->setDefaults(array(
                'data_class'      => 'Acme\TaskBundle\Entity\Task',
                'csrf_protection' => true,
                'csrf_field_name' => '_token',
                // a unique key to help generate the secret token
                'intention'       => 'task_item',
            ));
        }

        // ...
    }

To disable CSRF protection, set the ``csrf_protection`` option to false.
Customizations can also be made globally in your project. For more information,
see the :ref:`form configuration reference <reference-framework-form>`
section.

.. note::

    The ``intention`` option is optional but greatly enhances the security of
    the generated token by making it different for each form.

.. index::
   single: Forms; With no class

Using a Form without a Class
----------------------------

In most cases, a form is tied to an object, and the fields of the form get
and store their data on the properties of that object. This is exactly what
you've seen so far in this chapter with the `Task` class.

But sometimes, you may just want to use a form without a class, and get back
an array of the submitted data. This is actually really easy::

    // make sure you've imported the Request namespace above the class
    use Symfony\Component\HttpFoundation\Request;
    // ...

    public function contactAction(Request $request)
    {
        $defaultData = array('message' => 'Type your message here');
        $form = $this->createFormBuilder($defaultData)
            ->add('name', 'text')
            ->add('email', 'email')
            ->add('message', 'textarea')
            ->add('send', 'submit')
            ->getForm();

        $form->handleRequest($request);

        if ($form->isValid()) {
            // data is an array with "name", "email", and "message" keys
            $data = $form->getData();
        }

        // ... render the form
    }

By default, a form actually assumes that you want to work with arrays of
data, instead of an object. There are exactly two ways that you can change
this behavior and tie the form to an object instead:

#. Pass an object when creating the form (as the first argument to ``createFormBuilder``
   or the second argument to ``createForm``);

#. Declare the ``data_class`` option on your form.

If you *don't* do either of these, then the form will return the data as
an array. In this example, since ``$defaultData`` is not an object (and
no ``data_class`` option is set), ``$form->getData()`` ultimately returns
an array.

.. tip::

    You can also access POST values (in this case "name") directly through
    the request object, like so::

        $this->get('request')->request->get('name');

    Be advised, however, that in most cases using the ``getData()`` method is
    a better choice, since it returns the data (usually an object) after
    it's been transformed by the form framework.

Adding Validation
~~~~~~~~~~~~~~~~~

The only missing piece is validation. Usually, when you call ``$form->isValid()``,
the object is validated by reading the constraints that you applied to that
class. If your form is mapped to an object (i.e. you're using the ``data_class``
option or passing an object to your form), this is almost always the approach
you want to use. See :doc:`/book/validation` for more details.

.. _form-option-constraints:

But if the form is not mapped to an object and you instead want to retrieve a
simple array of your submitted data, how can you add constraints to the data of
your form?

The answer is to setup the constraints yourself, and attach them to the individual
fields. The overall approach is covered a bit more in the :ref:`validation chapter <book-validation-raw-values>`,
but here's a short example:

<<<<<<< HEAD
=======
.. versionadded:: 2.1
   The ``constraints`` option, which accepts a single constraint or an array
   of constraints (before 2.1, the option was called ``validation_constraint``,
   and only accepted a single constraint) was introduced in Symfony 2.1.

>>>>>>> e58e39f8
.. code-block:: php

    use Symfony\Component\Validator\Constraints\Length;
    use Symfony\Component\Validator\Constraints\NotBlank;

    $builder
       ->add('firstName', 'text', array(
           'constraints' => new Length(array('min' => 3)),
       ))
       ->add('lastName', 'text', array(
           'constraints' => array(
               new NotBlank(),
               new Length(array('min' => 3)),
           ),
       ))
    ;

.. tip::

    If you are using validation groups, you need to either reference the
    ``Default`` group when creating the form, or set the correct group on
    the constraint you are adding.

.. code-block:: php

    new NotBlank(array('groups' => array('create', 'update'))

Final Thoughts
--------------

You now know all of the building blocks necessary to build complex and
functional forms for your application. When building forms, keep in mind that
the first goal of a form is to translate data from an object (``Task``) to an
HTML form so that the user can modify that data. The second goal of a form is to
take the data submitted by the user and to re-apply it to the object.

There's still much more to learn about the powerful world of forms, such as
how to handle
:doc:`file uploads with Doctrine </cookbook/doctrine/file_uploads>` or how
to create a form where a dynamic number of sub-forms can be added (e.g. a
todo list where you can keep adding more fields via JavaScript before submitting).
See the cookbook for these topics. Also, be sure to lean on the
:doc:`field type reference documentation </reference/forms/types>`, which
includes examples of how to use each field type and its options.

Learn more from the Cookbook
----------------------------

* :doc:`/cookbook/doctrine/file_uploads`
* :doc:`File Field Reference </reference/forms/types/file>`
* :doc:`Creating Custom Field Types </cookbook/form/create_custom_field_type>`
* :doc:`/cookbook/form/form_customization`
* :doc:`/cookbook/form/dynamic_form_modification`
* :doc:`/cookbook/form/data_transformers`

.. _`Symfony2 Form component`: https://github.com/symfony/Form
.. _`DateTime`: http://php.net/manual/en/class.datetime.php
.. _`Twig Bridge`: https://github.com/symfony/symfony/tree/2.3/src/Symfony/Bridge/Twig
.. _`form_div_layout.html.twig`: https://github.com/symfony/symfony/blob/2.3/src/Symfony/Bridge/Twig/Resources/views/Form/form_div_layout.html.twig
.. _`Cross-site request forgery`: http://en.wikipedia.org/wiki/Cross-site_request_forgery
.. _`view on GitHub`: https://github.com/symfony/symfony/tree/2.3/src/Symfony/Bundle/FrameworkBundle/Resources/views/Form<|MERGE_RESOLUTION|>--- conflicted
+++ resolved
@@ -1842,14 +1842,6 @@
 fields. The overall approach is covered a bit more in the :ref:`validation chapter <book-validation-raw-values>`,
 but here's a short example:
 
-<<<<<<< HEAD
-=======
-.. versionadded:: 2.1
-   The ``constraints`` option, which accepts a single constraint or an array
-   of constraints (before 2.1, the option was called ``validation_constraint``,
-   and only accepted a single constraint) was introduced in Symfony 2.1.
-
->>>>>>> e58e39f8
 .. code-block:: php
 
     use Symfony\Component\Validator\Constraints\Length;
