--- conflicted
+++ resolved
@@ -70,18 +70,12 @@
         }
     }
 
-This class is a "plain-old-PHP-object" because, so far, it has nothing
-<<<<<<< HEAD
-to do with Symfony or any other library. It's a normal PHP object
-that directly solves a problem inside *your* application (i.e. the need to
-represent a task in your application). By the end of this article,
-=======
-to do with Symfony or any other library. It's a normal PHP object that
-directly solves a problem inside *your* application (i.e. the need to
-represent a task in your application). Of course, by the end of this article,
->>>>>>> a58731c4
-you'll be able to submit data to a ``Task`` instance (via an HTML form), validate
-its data and persist it to the database.
+This class is a "plain-old-PHP-object" because, so far, it has nothing to do
+with Symfony or any other library. It's a normal PHP object that directly solves
+a problem inside *your* application (i.e. the need to represent a task in your
+application). By the end of this article, you'll be able to submit data to a
+``Task`` instance (via an HTML form), validate its data and persist it to the
+database.
 
 .. index::
    single: Forms; Create a form in a controller
